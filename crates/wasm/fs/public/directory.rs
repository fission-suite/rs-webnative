--- conflicted
+++ resolved
@@ -15,14 +15,11 @@
     BlockStore as WnfsBlockStore, Id,
 };
 
-<<<<<<< HEAD
 use crate::fs::{
     utils::{self, error},
+    metadata::JsMetadata
     BlockStore, ForeignBlockStore, JsResult, PublicNode,
 };
-=======
-use crate::fs::{metadata::JsMetadata, BlockStore, ForeignBlockStore, JsResult, PublicNode};
->>>>>>> 2518c940
 use crate::value;
 
 //--------------------------------------------------------------------------------------------------
@@ -127,16 +124,9 @@
                 .await
                 .map_err(error("Cannot read from directory"))?;
 
-<<<<<<< HEAD
-            Ok(utils::create_public_op_result(
-                PublicDirectory(root_dir),
-                result.to_string(),
-            )?)
-=======
             let cid_u8array = Uint8Array::from(&result.to_bytes()[..]);
 
-            Ok(utils::create_op_result(root_dir, cid_u8array)?)
->>>>>>> 2518c940
+            Ok(utils::create_op_result(PublicDirectory(root_dir), cid_u8array)?)
         }))
     }
 
@@ -312,66 +302,4 @@
     pub fn get_id(&self) -> String {
         self.0.get_id()
     }
-<<<<<<< HEAD
-=======
-}
-
-//--------------------------------------------------------------------------------------------------
-// Utilities
-//--------------------------------------------------------------------------------------------------
-
-mod utils {
-    use std::rc::Rc;
-
-    use crate::{fs::metadata::JsMetadata, fs::JsResult, value};
-    use js_sys::{Array, Error, Object, Reflect};
-    use wasm_bindgen::JsValue;
-    use wnfs::{public::PublicDirectory as WnfsPublicDirectory, Metadata};
-
-    use super::PublicDirectory;
-
-    pub(crate) fn map_to_rust_vec<T, F: FnMut(JsValue) -> JsResult<T>>(
-        array: &Array,
-        f: F,
-    ) -> JsResult<Vec<T>> {
-        array
-            .to_vec()
-            .into_iter()
-            .map(f)
-            .collect::<JsResult<Vec<_>>>()
-    }
-
-    pub(crate) fn convert_path_segments(path_segments: &Array) -> JsResult<Vec<String>> {
-        map_to_rust_vec(path_segments, |v| {
-            v.as_string()
-                .ok_or_else(|| Error::new("Invalid path segments: Expected an array of strings"))
-        })
-    }
-
-    pub(crate) fn create_op_result<T: Into<JsValue>>(
-        root_dir: Rc<WnfsPublicDirectory>,
-        result: T,
-    ) -> JsResult<JsValue> {
-        let op_result = Object::new();
-        let root_dir = PublicDirectory(root_dir);
-
-        Reflect::set(&op_result, &value!("rootDir"), &value!(root_dir))?;
-        Reflect::set(&op_result, &value!("result"), &result.into())?;
-
-        Ok(value!(op_result))
-    }
-
-    pub(crate) fn create_ls_entry(name: &String, metadata: &Metadata) -> JsResult<JsValue> {
-        let entry = Object::new();
-
-        Reflect::set(&entry, &value!("name"), &value!(name))?;
-        Reflect::set(
-            &entry,
-            &value!("metadata"),
-            &JsMetadata(metadata).try_into()?,
-        )?;
-
-        Ok(value!(entry))
-    }
->>>>>>> 2518c940
 }