--- conflicted
+++ resolved
@@ -21,15 +21,9 @@
         PrivateForest: typeof import("../../pkg/index").PrivateForest;
         PrivateFile: typeof import("../../pkg/index").PrivateFile;
         PrivateNode: typeof import("../../pkg/index").PrivateNode;
-<<<<<<< HEAD
-        PrivateRef: typeof import("../../pkg/index").PrivateRef;
         Name: typeof import("../../pkg/index").Name;
         NameAccumulator: typeof import("../../pkg/index").NameAccumulator;
-        SharePayload: typeof import("../../pkg/index").SharePayload;
-=======
         AccessKey: typeof import("../../pkg/index").AccessKey;
-        Namefilter: typeof import("../../pkg/index").Namefilter;
->>>>>>> 25c52156
         share: typeof import("../../pkg/index").share;
         findLatestShareCounter: typeof import("../../pkg/index").findLatestShareCounter;
         receiveShare: typeof import("../../pkg/index").receiveShare;
