--- conflicted
+++ resolved
@@ -68,14 +68,9 @@
 
 #[cfg(test)]
 mod tests {
-    use std::path::PathBuf;
-
     use super::*;
-<<<<<<< HEAD
-=======
     use libipld::{cbor::DagCborCodec, codec::Encode};
     use std::path::PathBuf;
->>>>>>> 12d3b4ec
 
     // Generic function used to test any type that conforms to the BlockStore trait
     async fn bs_retrieval<T: BlockStore + Clone + Send + 'static>(store: &mut T) -> Result<()> {
