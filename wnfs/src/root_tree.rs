use crate::{
    error::FsError,
    private::{
        forest::{hamt::HamtForest, traits::PrivateForest},
        AccessKey, PrivateDirectory, PrivateNode,
    },
    public::PublicDirectory,
    WNFS_VERSION,
};
use anyhow::{bail, Result};
#[cfg(test)]
use chrono::TimeZone;
use chrono::{DateTime, Utc};
use libipld_core::cid::Cid;
use rand_chacha::ChaCha12Rng;
use rand_core::{CryptoRngCore, SeedableRng};
use semver::Version;
use serde::{Deserialize, Serialize};
use std::collections::BTreeMap;
#[cfg(test)]
use wnfs_common::MemoryBlockStore;
use wnfs_common::{
    decode, encode,
    libipld::cbor::DagCborCodec,
    utils::{Arc, CondSend},
    BlockStore, Metadata, Storable,
};

//--------------------------------------------------------------------------------------------------
// Types
//--------------------------------------------------------------------------------------------------

#[derive(Debug, Clone)]
pub struct RootTree<B: BlockStore> {
    pub store: B,
    pub forest: Arc<HamtForest>,
    pub public_root: Arc<PublicDirectory>,
    pub exchange_root: Arc<PublicDirectory>,
    pub private_map: BTreeMap<Vec<String>, Arc<PrivateDirectory>>,
}

#[derive(Debug, Serialize, Deserialize)]
pub struct RootTreeSerializable {
    pub public: Cid,
    pub exchange: Cid,
    pub forest: Cid,
    pub version: Version,
}

/// A directory from a particular WNFS partition
pub enum Partition {
    Public(Arc<PublicDirectory>),
    Exchange(Arc<PublicDirectory>),
    Private(Vec<String>, Arc<PrivateDirectory>),
    // TODO(matheus23): Support mounting only singular files
}

//--------------------------------------------------------------------------------------------------
// Implementations
//--------------------------------------------------------------------------------------------------

impl<B: BlockStore> RootTree<B> {
    pub fn empty_with(store: B, rng: &mut impl CryptoRngCore, time: DateTime<Utc>) -> RootTree<B> {
        Self {
            store,
            forest: Arc::new(HamtForest::new_rsa_2048(rng)),
            public_root: PublicDirectory::new_rc(time),
            exchange_root: PublicDirectory::new_rc(time),
            private_map: BTreeMap::new(),
        }
    }

    pub fn empty(store: B) -> RootTree<B> {
        Self::empty_with(store, &mut ChaCha12Rng::from_entropy(), Utc::now())
    }

    pub async fn new(
        forest: Arc<HamtForest>,
        store: B,
        time: DateTime<Utc>,
        private_map: BTreeMap<Vec<String>, Arc<PrivateDirectory>>,
    ) -> RootTree<B> {
        Self {
            store,
            forest,
            public_root: PublicDirectory::new_rc(time),
            exchange_root: PublicDirectory::new_rc(time),
            private_map,
        }
    }

    pub async fn create_private_root(&mut self, path: &[String]) -> Result<AccessKey> {
        self.create_private_root_with(path, Utc::now(), &mut ChaCha12Rng::from_entropy())
            .await
    }

    pub async fn create_private_root_with(
        &mut self,
        path: &[String],
        time: DateTime<Utc>,
        rng: &mut (impl CryptoRngCore + CondSend),
    ) -> Result<AccessKey> {
        match path.first().map(|p| p.as_str()) {
            Some("private") => {}
            Some("public") | Some("exchange") => bail!(FsError::DirectoryAlreadyExists),
            Some(_) => bail!(FsError::InvalidPath),
            None => bail!(FsError::InvalidPath),
        };

        if self.private_map.contains_key(path) {
            bail!(FsError::DirectoryAlreadyExists)
        }

        let root = PrivateDirectory::new_and_store(
            &self.forest.empty_name(),
            time,
            &mut self.forest,
            &self.store,
            rng,
        )
        .await?;

        let access_key = root
            .as_node()
            .store(&mut self.forest, &self.store, rng)
            .await?;

        self.private_map.insert(path.to_vec(), root);

        Ok(access_key)
    }

    pub async fn load_private_root(
        &mut self,
        path: &[String],
        access_key: &AccessKey,
    ) -> Result<()> {
        let dir = PrivateNode::load(access_key, &self.forest, &self.store, None)
            .await?
            .as_dir()?;

        self.private_map.insert(path.to_vec(), dir);

        Ok(())
    }

    pub async fn store_private_root(&mut self, path: &[String]) -> Result<AccessKey> {
        self.store_private_root_with(path, &mut ChaCha12Rng::from_entropy())
            .await
    }

    pub async fn store_private_root_with(
        &mut self,
        path: &[String],
        rng: &mut (impl CryptoRngCore + CondSend),
    ) -> Result<AccessKey> {
        let mut forest = Arc::clone(&self.forest);

        let (path, Partition::Private(_, dir)) = self.get_partition(path)? else {
            bail!("Path is not in the private partition");
        };

        let node = dir
            .get_node(path, true, &forest, &self.store)
            .await?
            .ok_or(FsError::NotFound)?;
        let access_key = node.store(&mut forest, &self.store, rng).await?;

        Ok(access_key)
    }

    pub fn get_partition<'p>(&self, path: &'p [String]) -> Result<(&'p [String], Partition)> {
        let Some(first) = path.first() else {
            bail!(FsError::InvalidPath)
        };

        match first.as_str() {
            "public" => Ok((&path[1..], Partition::Public(Arc::clone(&self.public_root)))),
            "exchange" => Ok((
                &path[1..],
                Partition::Exchange(Arc::clone(&self.exchange_root)),
            )),
            _ => {
                let (prefix, root) = self
                    .lookup_private_root(path)
                    .ok_or(FsError::PartitionNotFound)?;

                Ok((&path[prefix.len()..], Partition::Private(prefix, root)))
            }
        }
    }

    pub fn save_partition(&mut self, partition: Partition) {
        match partition {
            Partition::Public(public_root) => self.public_root = public_root,
            Partition::Exchange(exchange_root) => self.exchange_root = exchange_root,
            Partition::Private(prefix, private_root) => {
                self.private_map.insert(prefix, private_root);
            }
        }
    }

    fn find_private_root(&self, path: &[String]) -> Option<Vec<String>> {
        for i in 0..=path.len() {
            let prefix = &path[..i];
            let item = self.private_map.get(prefix);
            if item.is_some() {
                return Some(prefix.to_vec());
            }
        }
        None
    }

    pub fn lookup_private_root(
        &self,
        path: &[String],
    ) -> Option<(Vec<String>, Arc<PrivateDirectory>)> {
        if let Some(prefix) = self.find_private_root(path) {
            if let Some(item) = self.private_map.get(&prefix) {
                return Some((prefix, Arc::clone(item)));
            }
        }
        None
    }

    pub fn lookup_private_root_mut(
        &mut self,
        path: &[String],
    ) -> Option<(Vec<String>, &mut Arc<PrivateDirectory>)> {
        if let Some(prefix) = self.find_private_root(path) {
            if let Some(item) = self.private_map.get_mut(&prefix) {
                return Some((prefix, item));
            }
        }
        None
    }

    pub async fn ls(&self, path: &[String]) -> Result<Vec<(String, Metadata)>> {
        match self.get_partition(path)? {
            (path, Partition::Public(public_root)) => public_root.ls(path, &self.store).await,
            (path, Partition::Exchange(exchange_root)) => exchange_root.ls(path, &self.store).await,
            (path, Partition::Private(_, private_root)) => {
                private_root.ls(path, true, &self.forest, &self.store).await
            }
        }
    }

    pub async fn read(&self, path: &[String]) -> Result<Vec<u8>> {
        match self.get_partition(path)? {
            (path, Partition::Public(public_root)) => public_root.read(path, &self.store).await,
            (path, Partition::Exchange(exchange_root)) => {
                exchange_root.read(path, &self.store).await
            }
            (path, Partition::Private(_, private_root)) => {
                private_root
                    .read(path, true, &self.forest, &self.store)
                    .await
            }
        }
    }

    pub async fn write(&mut self, path: &[String], content: Vec<u8>) -> Result<()> {
        self.write_with(path, content, Utc::now(), &mut ChaCha12Rng::from_entropy())
            .await
    }

    pub async fn write_with(
        &mut self,
        path: &[String],
        content: Vec<u8>,
        time: DateTime<Utc>,
        rng: &mut (impl CryptoRngCore + CondSend),
    ) -> Result<()> {
        let forest = &mut Arc::clone(&self.forest);
        let partition = match self.get_partition(path)? {
            (path, Partition::Public(mut public_root)) => {
                public_root.write(path, content, time, &self.store).await?;
                Partition::Public(public_root)
            }
            (path, Partition::Exchange(mut exchange_root)) => {
                exchange_root
                    .write(path, content, time, &self.store)
                    .await?;
                Partition::Exchange(exchange_root)
            }
            (path, Partition::Private(prefix, mut private_root)) => {
                private_root
                    .write(path, true, time, content, forest, &self.store, rng)
                    .await?;
                Partition::Private(prefix, private_root)
            }
        };

        self.forest = Arc::clone(forest);
        self.save_partition(partition);

        Ok(())
    }

    pub async fn mkdir(&mut self, path: &[String]) -> Result<()> {
        self.mkdir_with(path, Utc::now(), &mut ChaCha12Rng::from_entropy())
            .await
    }

    pub async fn mkdir_with(
        &mut self,
        path: &[String],
        time: DateTime<Utc>,
        rng: &mut (impl CryptoRngCore + CondSend),
    ) -> Result<()> {
        let forest = &mut Arc::clone(&self.forest);
        let partition = match self.get_partition(path)? {
            (path, Partition::Public(mut public_root)) => {
                public_root.mkdir(path, time, &self.store).await?;
                Partition::Public(public_root)
            }
            (path, Partition::Exchange(mut exchange_root)) => {
                exchange_root.mkdir(path, time, &self.store).await?;
                Partition::Exchange(exchange_root)
            }
            (path, Partition::Private(prefix, mut private_root)) => {
                private_root
                    .mkdir(path, true, time, forest, &self.store, rng)
                    .await?;
                Partition::Private(prefix, private_root)
            }
        };

        self.forest = Arc::clone(forest);
        self.save_partition(partition);

        Ok(())
    }

    pub async fn rm(&mut self, path: &[String]) -> Result<()> {
        let forest = &mut Arc::clone(&self.forest);
        let partition = match self.get_partition(path)? {
            (path, Partition::Public(mut public_root)) => {
                public_root.rm(path, &self.store).await?;
                Partition::Public(public_root)
            }
            (path, Partition::Exchange(mut exchange_root)) => {
                exchange_root.rm(path, &self.store).await?;
                Partition::Exchange(exchange_root)
            }
            (path, Partition::Private(prefix, mut private_root)) => {
                private_root.rm(path, true, forest, &self.store).await?;
                Partition::Private(prefix, private_root)
            }
        };

        self.forest = Arc::clone(forest);
        self.save_partition(partition);

        Ok(())
    }

    pub async fn basic_mv(&mut self, path_from: &[String], path_to: &[String]) -> Result<()> {
        self.basic_mv_with(
            path_from,
            path_to,
            Utc::now(),
            &mut ChaCha12Rng::from_entropy(),
        )
        .await
    }

    pub async fn basic_mv_with(
        &mut self,
        path_from: &[String],
        path_to: &[String],
        time: DateTime<Utc>,
        rng: &mut (impl CryptoRngCore + CondSend),
    ) -> Result<()> {
        let forest = &mut Arc::clone(&self.forest);
        let partition = match (self.get_partition(path_from)?, self.get_partition(path_to)?) {
            ((path_from, Partition::Public(mut public_root)), (path_to, Partition::Public(_))) => {
                public_root
                    .basic_mv(path_from, path_to, time, &self.store)
                    .await?;
                Partition::Public(public_root)
            }
            (
                (path_from, Partition::Exchange(mut exchange_root)),
                (path_to, Partition::Exchange(_)),
            ) => {
                exchange_root
                    .basic_mv(path_from, path_to, time, &self.store)
                    .await?;
                Partition::Public(exchange_root)
            }
            (
                (path_from, Partition::Private(prefix_from, mut private_root)),
                (path_to, Partition::Private(prefix_to, _)),
            ) if prefix_from == prefix_to => {
                private_root
                    .basic_mv(path_from, path_to, true, time, forest, &self.store, rng)
                    .await?;
                Partition::Private(prefix_from, private_root)
            }
            _ => bail!("Moving files or directories across partitions is not yet supported."),
        };

        self.forest = Arc::clone(forest);
        self.save_partition(partition);

        Ok(())
    }

    pub async fn store(&mut self) -> Result<Cid> {
        self.store_with(&mut ChaCha12Rng::from_entropy()).await
    }

    pub async fn store_with(&mut self, rng: &mut (impl CryptoRngCore + CondSend)) -> Result<Cid> {
        for (_, root) in self.private_map.iter() {
            root.store(&mut self.forest, &self.store, rng).await?;
        }

        let serializable = RootTreeSerializable {
            public: self.public_root.store(&self.store).await?,
            exchange: self.exchange_root.store(&self.store).await?,
            forest: self.forest.store(&self.store).await?,
            version: WNFS_VERSION,
        };

<<<<<<< HEAD
        self.store.put_serializable(&serializable).await
    }

    pub async fn load(cid: &Cid, store: B) -> Result<RootTree<B>> {
        let deserialized: RootTreeSerializable = store.get_deserializable(cid).await?;
        let forest = Arc::new(HamtForest::load(&deserialized.forest, &store).await?);
        let public_root = Arc::new(PublicDirectory::load(&deserialized.public, &store).await?);
        let exchange_root = Arc::new(PublicDirectory::load(&deserialized.exchange, &store).await?);
=======
        let cid = store
            .put_block(encode(&serializable, DagCborCodec)?, DagCborCodec.into())
            .await?;

        Ok(cid)
    }

    pub async fn load(
        cid: &Cid,
        store: &'a B,
        rng: R,
        private_map: HashMap<Vec<String>, Arc<PrivateDirectory>>,
    ) -> Result<RootTree<'a, B, R>> {
        let deserialized: RootTreeSerializable =
            decode(&store.get_block(cid).await?, DagCborCodec)?;
        let forest = Arc::new(HamtForest::load(&deserialized.forest, store).await?);
        let public_root = Arc::new(PublicDirectory::load(&deserialized.public, store).await?);
        let exchange_root = Arc::new(PublicDirectory::load(&deserialized.exchange, store).await?);
>>>>>>> 87839b7d

        Ok(Self {
            store,
            forest,
            public_root,
            exchange_root,
            private_map: BTreeMap::new(),
        })
    }
}

//--------------------------------------------------------------------------------------------------
// Tests
//--------------------------------------------------------------------------------------------------

#[cfg(test)]
mod tests {
    use super::*;

    #[async_std::test]
    async fn test_roots_read_write() {
        let store = MemoryBlockStore::default();
        let mut root_tree = RootTree::empty(store);
        root_tree
            .create_private_root(&["private".into()])
            .await
            .unwrap();

        // Public root

        root_tree
            .write(
                &["public".into(), "test".into(), "file".into()],
                b"hello world".to_vec(),
            )
            .await
            .unwrap();

        let content = root_tree
            .read(&["public".into(), "test".into(), "file".into()])
            .await
            .unwrap();

        assert_eq!(content, b"hello world".to_vec());

        // Exchange root

        root_tree
            .write(
                &["exchange".into(), "test".into(), "file".into()],
                b"hello world".to_vec(),
            )
            .await
            .unwrap();

        let content = root_tree
            .read(&["exchange".into(), "test".into(), "file".into()])
            .await
            .unwrap();

        assert_eq!(content, b"hello world".to_vec());

        // Private root

        root_tree
            .write(
                &["private".into(), "test".into(), "file".into()],
                b"hello world".to_vec(),
            )
            .await
            .unwrap();

        let content = root_tree
            .read(&["private".into(), "test".into(), "file".into()])
            .await
            .unwrap();

        assert_eq!(content, b"hello world".to_vec());
    }
}

#[cfg(test)]
mod snapshot_tests {
    use super::*;
    use crate::utils;
    use rand_chacha::ChaCha12Rng;
    use rand_core::SeedableRng;
    use wnfs_common::utils::SnapshotBlockStore;

    #[async_std::test]
    async fn test_root_filesystems() {
        let rng = &mut ChaCha12Rng::seed_from_u64(0);
        let store = SnapshotBlockStore::default();
        let time = Utc.with_ymd_and_hms(1970, 1, 1, 0, 0, 0).unwrap();
        let paths = [
            // (["public".into()], vec!["text.txt".into()]),
            // (["exchange".into()], vec!["music".into(), "jazz".into()]),
            (vec!["private".into(), "videos".into()]),
        ];

        let mut root_tree = RootTree::empty_with(store, rng, time);
        root_tree
            .create_private_root_with(&["private".into()], time, rng)
            .await
            .unwrap();

        println!("{:#?}", root_tree.private_map);

        for path in paths.iter() {
            root_tree
                .write_with(path, b"hello world".to_vec(), time, rng)
                .await
                .unwrap();
        }

        let root_cid = root_tree.store_with(rng).await.unwrap();
        let forest = &mut Arc::clone(&root_tree.forest);
        let (_, root_dir) = root_tree.lookup_private_root(&["private".into()]).unwrap();

        utils::walk_dir(&mut root_tree.store, forest, &root_dir, rng)
            .await
            .unwrap();

        let values = root_tree.store.get_dag_snapshot(root_cid).await.unwrap();

        insta::assert_json_snapshot!(values);
    }
}<|MERGE_RESOLUTION|>--- conflicted
+++ resolved
@@ -423,35 +423,20 @@
             version: WNFS_VERSION,
         };
 
-<<<<<<< HEAD
-        self.store.put_serializable(&serializable).await
+        let cid = self
+            .store
+            .put_block(encode(&serializable, DagCborCodec)?, DagCborCodec.into())
+            .await?;
+
+        Ok(cid)
     }
 
     pub async fn load(cid: &Cid, store: B) -> Result<RootTree<B>> {
-        let deserialized: RootTreeSerializable = store.get_deserializable(cid).await?;
+        let deserialized: RootTreeSerializable =
+            decode(&store.get_block(cid).await?, DagCborCodec)?;
         let forest = Arc::new(HamtForest::load(&deserialized.forest, &store).await?);
         let public_root = Arc::new(PublicDirectory::load(&deserialized.public, &store).await?);
         let exchange_root = Arc::new(PublicDirectory::load(&deserialized.exchange, &store).await?);
-=======
-        let cid = store
-            .put_block(encode(&serializable, DagCborCodec)?, DagCborCodec.into())
-            .await?;
-
-        Ok(cid)
-    }
-
-    pub async fn load(
-        cid: &Cid,
-        store: &'a B,
-        rng: R,
-        private_map: HashMap<Vec<String>, Arc<PrivateDirectory>>,
-    ) -> Result<RootTree<'a, B, R>> {
-        let deserialized: RootTreeSerializable =
-            decode(&store.get_block(cid).await?, DagCborCodec)?;
-        let forest = Arc::new(HamtForest::load(&deserialized.forest, store).await?);
-        let public_root = Arc::new(PublicDirectory::load(&deserialized.public, store).await?);
-        let exchange_root = Arc::new(PublicDirectory::load(&deserialized.exchange, store).await?);
->>>>>>> 87839b7d
 
         Ok(Self {
             store,
@@ -537,8 +522,6 @@
 mod snapshot_tests {
     use super::*;
     use crate::utils;
-    use rand_chacha::ChaCha12Rng;
-    use rand_core::SeedableRng;
     use wnfs_common::utils::SnapshotBlockStore;
 
     #[async_std::test]
