use super::{
    forest::traits::PrivateForest, PrivateDirectory, PrivateFile, PrivateNode, PrivateRef,
};
use anyhow::Result;
use async_once_cell::OnceCell;
use async_recursion::async_recursion;
use rand_core::CryptoRngCore;
use std::rc::Rc;
use wnfs_common::BlockStore;
use wnfs_nameaccumulator::{AccumulatorSetup, Name};

#[derive(Debug)]
pub(crate) enum PrivateLink {
    Encrypted {
        private_ref: PrivateRef,
        cache: OnceCell<PrivateNode>,
    },
    Decrypted {
        // In this case, the `PrivateNode` contains its own `OnceCell<Cid>`
        // which if full, combined with the `PrivateNode` derives the `PrivateRef`.
        node: PrivateNode,
    },
}

impl PrivateLink {
    pub(crate) fn from_ref(private_ref: PrivateRef) -> Self {
        Self::Encrypted {
            private_ref,
            cache: OnceCell::new(),
        }
    }

    #[async_recursion(?Send)]
    pub(crate) async fn resolve_ref(
        &self,
        forest: &mut impl PrivateForest,
        store: &impl BlockStore,
        rng: &mut impl CryptoRngCore,
    ) -> Result<PrivateRef> {
        match self {
            Self::Encrypted { private_ref, .. } => Ok(private_ref.clone()),
            Self::Decrypted { node } => {
                Ok(node.store_and_get_private_ref(forest, store, rng).await?)
            }
        }
    }

    pub(crate) async fn resolve_node(
        &self,
        forest: &impl PrivateForest,
        store: &impl BlockStore,
        parent_name: Option<Name>,
    ) -> Result<&PrivateNode> {
        match self {
            Self::Encrypted { private_ref, cache } => {
                cache
<<<<<<< HEAD
                    .get_or_try_init(PrivateNode::load(private_ref, forest, store, parent_name))
=======
                    .get_or_try_init(PrivateNode::from_private_ref(private_ref, forest, store))
>>>>>>> 25c52156
                    .await
            }
            Self::Decrypted { node, .. } => Ok(node),
        }
    }

    /// Gets mut value stored in link. It attempts to get it from the store if it is not present in link.
    pub(crate) async fn resolve_node_mut(
        &mut self,
        forest: &impl PrivateForest,
        store: &impl BlockStore,
        parent_name: Option<Name>,
    ) -> Result<&mut PrivateNode> {
        match self {
            Self::Encrypted { private_ref, cache } => {
                let private_node = match cache.take() {
                    Some(node) => node,
<<<<<<< HEAD
                    None => PrivateNode::load(private_ref, forest, store, parent_name).await?,
=======
                    None => PrivateNode::from_private_ref(private_ref, forest, store).await?,
>>>>>>> 25c52156
                };

                // We need to switch this PrivateLink to be a `Decrypted` again, since
                // mutations on the `PrivateNode` may change the `private_ref`, e.g. by
                // advancing the ratchet forward.
                // So the `PrivateRef` should be managed by the `PrivateNode` itself
                // rather than the `PrivateLink`.
                *self = Self::Decrypted { node: private_node };

                Ok(match self {
                    Self::Decrypted { node, .. } => node,
                    _ => unreachable!(),
                })
            }
            Self::Decrypted { node, .. } => Ok(node),
        }
    }

    /// Gets an owned value from type. It attempts to it get from the store if it is not present in type.
    pub(crate) async fn resolve_owned_node(
        self,
        forest: &impl PrivateForest,
        store: &impl BlockStore,
        parent_name: Option<Name>,
    ) -> Result<PrivateNode> {
        match self {
            Self::Encrypted { private_ref, cache } => match cache.into_inner() {
                Some(cached) => Ok(cached),
                None => {
<<<<<<< HEAD
                    let node = PrivateNode::load(&private_ref, forest, store, parent_name).await?;
                    node.persisted_as()
=======
                    let node = PrivateNode::from_private_ref(&private_ref, forest, store).await?;
                    node.get_persisted_as()
>>>>>>> 25c52156
                        .get_or_init(async { private_ref.content_cid })
                        .await;
                    Ok(node)
                }
            },
            Self::Decrypted { node, .. } => Ok(node),
        }
    }

    /// Creates a link to a directory node.
    #[inline]
    pub(crate) fn with_dir(dir: PrivateDirectory) -> Self {
        Self::from(PrivateNode::Dir(Rc::new(dir)))
    }

    /// Creates a link to a file node.
    #[inline]
    pub(crate) fn with_file(file: PrivateFile) -> Self {
        Self::from(PrivateNode::File(Rc::new(file)))
    }

    #[allow(dead_code)]
    pub(crate) fn get_ref(&self, setup: &AccumulatorSetup) -> Option<PrivateRef> {
        match self {
            Self::Encrypted { private_ref, .. } => Some(private_ref.clone()),
<<<<<<< HEAD
            Self::Decrypted { node } => node.get_private_ref(setup),
=======
            Self::Decrypted { node } => node.derive_private_ref(),
>>>>>>> 25c52156
        }
    }
}

impl PartialEq for PrivateLink {
    fn eq(&self, other: &Self) -> bool {
        match (self, other) {
            (
                Self::Encrypted {
                    private_ref: l_private_ref,
                    ..
                },
                Self::Encrypted {
                    private_ref: r_private_ref,
                    ..
                },
            ) => l_private_ref == r_private_ref,
            (Self::Decrypted { node: l_node, .. }, Self::Decrypted { node: r_node, .. }) => {
                l_node == r_node
            }
            (Self::Encrypted { private_ref, cache }, Self::Decrypted { node }) => {
<<<<<<< HEAD
                Some(&private_ref.content_cid) == node.persisted_as().get()
                    || Some(node) == cache.get()
            }
            (Self::Decrypted { node }, Self::Encrypted { private_ref, cache }) => {
                Some(&private_ref.content_cid) == node.persisted_as().get()
                    || Some(node) == cache.get()
=======
                Some(private_ref) == node.derive_private_ref().as_ref() || Some(node) == cache.get()
            }
            (Self::Decrypted { node }, Self::Encrypted { private_ref, cache }) => {
                Some(private_ref) == node.derive_private_ref().as_ref() || Some(node) == cache.get()
>>>>>>> 25c52156
            }
        }
    }
}

impl Clone for PrivateLink {
    fn clone(&self) -> Self {
        match self {
            Self::Encrypted { private_ref, cache } => Self::Encrypted {
                private_ref: private_ref.clone(),
                cache: OnceCell::new_with(cache.get().cloned()),
            },
            Self::Decrypted { node } => Self::Decrypted { node: node.clone() },
        }
    }
}

impl From<PrivateNode> for PrivateLink {
    fn from(node: PrivateNode) -> Self {
        Self::Decrypted { node }
    }
}<|MERGE_RESOLUTION|>--- conflicted
+++ resolved
@@ -54,11 +54,12 @@
         match self {
             Self::Encrypted { private_ref, cache } => {
                 cache
-<<<<<<< HEAD
-                    .get_or_try_init(PrivateNode::load(private_ref, forest, store, parent_name))
-=======
-                    .get_or_try_init(PrivateNode::from_private_ref(private_ref, forest, store))
->>>>>>> 25c52156
+                    .get_or_try_init(PrivateNode::from_private_ref(
+                        private_ref,
+                        forest,
+                        store,
+                        parent_name,
+                    ))
                     .await
             }
             Self::Decrypted { node, .. } => Ok(node),
@@ -76,11 +77,10 @@
             Self::Encrypted { private_ref, cache } => {
                 let private_node = match cache.take() {
                     Some(node) => node,
-<<<<<<< HEAD
-                    None => PrivateNode::load(private_ref, forest, store, parent_name).await?,
-=======
-                    None => PrivateNode::from_private_ref(private_ref, forest, store).await?,
->>>>>>> 25c52156
+                    None => {
+                        PrivateNode::from_private_ref(private_ref, forest, store, parent_name)
+                            .await?
+                    }
                 };
 
                 // We need to switch this PrivateLink to be a `Decrypted` again, since
@@ -110,13 +110,10 @@
             Self::Encrypted { private_ref, cache } => match cache.into_inner() {
                 Some(cached) => Ok(cached),
                 None => {
-<<<<<<< HEAD
-                    let node = PrivateNode::load(&private_ref, forest, store, parent_name).await?;
-                    node.persisted_as()
-=======
-                    let node = PrivateNode::from_private_ref(&private_ref, forest, store).await?;
+                    let node =
+                        PrivateNode::from_private_ref(&private_ref, forest, store, parent_name)
+                            .await?;
                     node.get_persisted_as()
->>>>>>> 25c52156
                         .get_or_init(async { private_ref.content_cid })
                         .await;
                     Ok(node)
@@ -142,11 +139,7 @@
     pub(crate) fn get_ref(&self, setup: &AccumulatorSetup) -> Option<PrivateRef> {
         match self {
             Self::Encrypted { private_ref, .. } => Some(private_ref.clone()),
-<<<<<<< HEAD
-            Self::Decrypted { node } => node.get_private_ref(setup),
-=======
-            Self::Decrypted { node } => node.derive_private_ref(),
->>>>>>> 25c52156
+            Self::Decrypted { node } => node.derive_private_ref(setup),
         }
     }
 }
@@ -168,19 +161,12 @@
                 l_node == r_node
             }
             (Self::Encrypted { private_ref, cache }, Self::Decrypted { node }) => {
-<<<<<<< HEAD
-                Some(&private_ref.content_cid) == node.persisted_as().get()
+                Some(&private_ref.content_cid) == node.get_persisted_as().get()
                     || Some(node) == cache.get()
             }
             (Self::Decrypted { node }, Self::Encrypted { private_ref, cache }) => {
-                Some(&private_ref.content_cid) == node.persisted_as().get()
+                Some(&private_ref.content_cid) == node.get_persisted_as().get()
                     || Some(node) == cache.get()
-=======
-                Some(private_ref) == node.derive_private_ref().as_ref() || Some(node) == cache.get()
-            }
-            (Self::Decrypted { node }, Self::Encrypted { private_ref, cache }) => {
-                Some(private_ref) == node.derive_private_ref().as_ref() || Some(node) == cache.get()
->>>>>>> 25c52156
             }
         }
     }
