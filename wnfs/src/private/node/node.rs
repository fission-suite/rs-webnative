use super::{PrivateNodeHeader, TemporalKey};
use crate::{
    error::FsError,
    private::{
<<<<<<< HEAD
        encrypted::Encrypted, forest::traits::PrivateForest, link::PrivateLink, PrivateDirectory,
        PrivateDirectoryContent, PrivateFile, PrivateFileContent, PrivateRef,
=======
        encrypted::Encrypted, link::PrivateLink, PrivateDirectory, PrivateFile, PrivateForest,
        PrivateNodeContentSerializable, PrivateRef,
>>>>>>> 40154ca9
    },
    traits::Id,
};
use anyhow::{bail, Result};
use async_once_cell::OnceCell;
use async_recursion::async_recursion;
use chrono::{DateTime, Utc};
use futures::StreamExt;
<<<<<<< HEAD
use libipld::{Cid, Ipld};
use rand_core::{CryptoRngCore, RngCore};
use skip_ratchet::{JumpSize, RatchetSeeker};
use std::{cmp::Ordering, collections::BTreeSet, fmt::Debug, rc::Rc};
use wnfs_common::{dagcbor, BlockStore, NodeType};
use wnfs_nameaccumulator::{AccumulatorSetup, Name};
=======
use libipld::Cid;
use rand_core::RngCore;
use skip_ratchet::{seek::JumpSize, RatchetSeeker};
use std::{cmp::Ordering, collections::BTreeSet, fmt::Debug, rc::Rc};
use wnfs_common::BlockStore;
use wnfs_namefilter::Namefilter;
>>>>>>> 40154ca9

//--------------------------------------------------------------------------------------------------
// Type Definitions
//--------------------------------------------------------------------------------------------------

/// Represents a node in the WNFS private file system. This can either be a file or a directory.
///
/// # Examples
///
/// ```
/// use wnfs::{
///     private::{PrivateDirectory, PrivateNode},
///     namefilter::Namefilter
/// };
/// use chrono::Utc;
/// use std::rc::Rc;
/// use rand::thread_rng;
///
/// let rng = &mut thread_rng();
/// let dir = Rc::new(PrivateDirectory::new(
///     Namefilter::default(),
///     Utc::now(),
///     rng,
/// ));
///
/// let node = PrivateNode::Dir(dir);
///
/// println!("Node: {:?}", node);
/// ```
#[derive(Debug, Clone, PartialEq)]
pub enum PrivateNode {
    File(Rc<PrivateFile>),
    Dir(Rc<PrivateDirectory>),
}

//--------------------------------------------------------------------------------------------------
// Implementations
//--------------------------------------------------------------------------------------------------

impl PrivateNode {
    /// Creates node with upserted modified time.
    ///
    /// # Examples
    ///
    /// ```
    /// use wnfs::{
    ///     private::{PrivateDirectory, PrivateNode},
    ///     namefilter::Namefilter
    /// };
    /// use chrono::{Utc, Duration, TimeZone};
    /// use std::rc::Rc;
    /// use rand::thread_rng;
    ///
    /// let rng = &mut thread_rng();
    /// let dir = Rc::new(PrivateDirectory::new(
    ///     Namefilter::default(),
    ///     Utc::now(),
    ///     rng,
    /// ));
    /// let node = PrivateNode::Dir(dir);
    ///
    /// let time = Utc::now() + Duration::days(1);
    /// let node = node.upsert_mtime(time);
    ///
    /// let imprecise_time = Utc.timestamp_opt(time.timestamp(), 0).single();
    /// assert_eq!(
    ///     imprecise_time,
    ///     node.as_dir()
    ///         .unwrap()
    ///         .get_metadata()
    ///         .get_modified()
    /// );
    /// ```
    pub fn upsert_mtime(&self, time: DateTime<Utc>) -> Self {
        match self {
            Self::File(file) => {
                let mut file = (**file).clone();
                file.content.metadata.upsert_mtime(time);
                Self::File(Rc::new(file))
            }
            Self::Dir(dir) => {
                let mut dir = (**dir).clone();
                dir.content.metadata.upsert_mtime(time);
                Self::Dir(Rc::new(dir))
            }
        }
    }

    /// Updates bare name ancestry of private sub tree.
    #[async_recursion(?Send)]
    pub(crate) async fn update_ancestry(
        &mut self,
<<<<<<< HEAD
        parent_name: &Name,
        forest: &mut impl PrivateForest,
        store: &mut impl BlockStore,
        rng: &mut impl CryptoRngCore,
=======
        parent_bare_name: Namefilter,
        forest: &mut Rc<PrivateForest>,
        store: &impl BlockStore,
        rng: &mut impl RngCore,
>>>>>>> 40154ca9
    ) -> Result<()> {
        match self {
            Self::File(file_rc) => {
                let file = Rc::make_mut(file_rc);

                file.prepare_key_rotation(parent_name, forest, store, rng)
                    .await?;
            }
            Self::Dir(dir_rc) => {
                let dir = Rc::make_mut(dir_rc);

                for private_link in &mut dir.content.entries.values_mut() {
                    let mut node = private_link
                        .resolve_node(forest, store, Some(dir.header.name.clone()))
                        .await?
                        .clone();
                    node.update_ancestry(&dir.header.name, forest, store, rng)
                        .await?;
                    *private_link = PrivateLink::from(node);
                }

                dir.prepare_key_rotation(parent_name, rng);
            }
        }
        Ok(())
    }

    /// Gets the header of the node.
    ///
    /// # Examples
    ///
    /// ```
    /// use wnfs::{
    ///     private::{PrivateDirectory, PrivateNode},
    ///     namefilter::Namefilter
    /// };
    /// use chrono::Utc;
    /// use std::rc::Rc;
    /// use rand::thread_rng;
    ///
    /// let rng = &mut thread_rng();
    /// let dir = Rc::new(PrivateDirectory::new(
    ///     Namefilter::default(),
    ///     Utc::now(),
    ///     rng,
    /// ));
    /// let node = PrivateNode::Dir(Rc::clone(&dir));
    ///
    /// assert_eq!(&dir.header, node.get_header());
    /// ```
    #[inline]
    pub fn get_header(&self) -> &PrivateNodeHeader {
        match self {
            Self::File(file) => &file.header,
            Self::Dir(dir) => &dir.header,
        }
    }

    /// Gets the previous links of the node.
    ///
    /// The previous links are encrypted with the previous revision's
    /// temporal key, so you need to know an 'older' revision of the
    /// skip ratchet to decrypt these.
    ///
    /// The previous links is exactly one Cid in most cases and refers
    /// to the ciphertext Cid from the previous revision that this
    /// node is an update of.
    ///
    /// If this node is a merge-node, it has two or more previous Cids.
    /// A single previous Cid must be from the previous revision, but all
    /// other Cids may appear in even older revisions.
    ///
    /// The previous links is `None`, it doesn't have previous Cids.
    /// The node is malformed if the previous links are `Some`, but
    /// the `BTreeSet` inside is empty.
    #[allow(clippy::mutable_key_type)]
    pub fn get_previous(&self) -> &BTreeSet<(usize, Encrypted<Cid>)> {
        match self {
            Self::File(file) => &file.content.previous,
            Self::Dir(dir) => &dir.content.previous,
        }
    }

    /// Casts a node to a directory.
    ///
    /// # Examples
    ///
    /// ```
    /// use wnfs::{
    ///     private::{PrivateDirectory, PrivateNode},
    ///     namefilter::Namefilter
    /// };
    /// use chrono::Utc;
    /// use std::rc::Rc;
    /// use rand::thread_rng;
    ///
    /// let rng = &mut thread_rng();
    /// let dir = Rc::new(PrivateDirectory::new(
    ///     Namefilter::default(),
    ///     Utc::now(),
    ///     rng,
    /// ));
    /// let node = PrivateNode::Dir(Rc::clone(&dir));
    ///
    /// assert_eq!(node.as_dir().unwrap(), dir);
    /// ```
    pub fn as_dir(&self) -> Result<Rc<PrivateDirectory>> {
        Ok(match self {
            Self::Dir(dir) => Rc::clone(dir),
            _ => bail!(FsError::NotADirectory),
        })
    }

    /// Casts a node to a mutable directory.
    pub(crate) fn as_dir_mut(&mut self) -> Result<&mut Rc<PrivateDirectory>> {
        Ok(match self {
            Self::Dir(dir) => dir,
            _ => bail!(FsError::NotADirectory),
        })
    }

    /// Casts a node to a file.
    ///
    /// # Examples
    ///
    /// ```
    /// use wnfs::{
    ///     private::{PrivateFile, PrivateNode},
    ///     namefilter::Namefilter
    /// };
    /// use chrono::Utc;
    /// use std::rc::Rc;
    /// use rand::thread_rng;
    ///
    /// let rng = &mut thread_rng();
    /// let file = Rc::new(PrivateFile::new(
    ///     Namefilter::default(),
    ///     Utc::now(),
    ///     rng,
    /// ));
    /// let node = PrivateNode::File(Rc::clone(&file));
    ///
    /// assert_eq!(node.as_file().unwrap(), file);
    /// ```
    pub fn as_file(&self) -> Result<Rc<PrivateFile>> {
        Ok(match self {
            Self::File(file) => Rc::clone(file),
            _ => bail!(FsError::NotAFile),
        })
    }

    /// Returns true if underlying node is a directory.
    ///
    /// # Examples
    ///
    /// ```
    /// use wnfs::{
    ///     private::{PrivateDirectory, PrivateNode},
    ///     namefilter::Namefilter
    /// };
    /// use chrono::Utc;
    /// use std::rc::Rc;
    /// use rand::thread_rng;
    ///
    /// let rng = &mut thread_rng();
    /// let dir = Rc::new(PrivateDirectory::new(
    ///     Namefilter::default(),
    ///     Utc::now(),
    ///     rng,
    /// ));
    /// let node = PrivateNode::Dir(dir);
    ///
    /// assert!(node.is_dir());
    /// ```
    pub fn is_dir(&self) -> bool {
        matches!(self, Self::Dir(_))
    }

    /// Returns true if the underlying node is a file.
    ///
    /// # Examples
    ///
    /// ```
    /// use wnfs::{
    ///     private::{PrivateFile, PrivateNode},
    ///     namefilter::Namefilter
    /// };
    /// use chrono::Utc;
    /// use std::rc::Rc;
    /// use rand::thread_rng;
    ///
    /// let rng = &mut thread_rng();
    /// let file = Rc::new(PrivateFile::new(
    ///     Namefilter::default(),
    ///     Utc::now(),
    ///     rng,
    /// ));
    /// let node = PrivateNode::File(file);
    ///
    /// assert!(node.is_file());
    /// ```
    pub fn is_file(&self) -> bool {
        matches!(self, Self::File(_))
    }

    /// Gets the latest version of the node using exponential search.
    ///
    /// # Examples
    ///
    /// ```
    /// use std::rc::Rc;
    /// use chrono::Utc;
    /// use rand::thread_rng;
    /// use wnfs::{
    ///     private::{PrivateForest, PrivateRef, PrivateNode, PrivateDirectory},
    ///     common::{BlockStore, MemoryBlockStore},
    ///     namefilter::Namefilter,
    /// };
    ///
    /// #[async_std::main]
    /// async fn main() {
    ///     let store = &mut MemoryBlockStore::default();
    ///     let rng = &mut thread_rng();
    ///     let forest = &mut Rc::new(PrivateForest::new());
    ///
    ///     let mut init_dir = PrivateDirectory::new_and_store(
    ///         Default::default(),
    ///         Utc::now(),
    ///         forest,
    ///         store,
    ///         rng
    ///     ).await.unwrap();
    ///
    ///     let dir_clone = &mut Rc::clone(&init_dir);
    ///
    ///     dir_clone
    ///         .mkdir(&["pictures".into(), "cats".into()], true, Utc::now(), forest, store, rng)
    ///         .await
    ///         .unwrap();
    ///
    ///     dir_clone.store(forest, store, rng).await.unwrap();
    ///
    ///     let latest_node = PrivateNode::Dir(init_dir).search_latest(forest, store).await.unwrap();
    ///
    ///     let found_node = latest_node
    ///         .as_dir()
    ///         .unwrap()
    ///         .lookup_node("pictures", true, forest, store)
    ///         .await
    ///         .unwrap();
    ///
    ///     assert!(found_node.is_some());
    /// }
    /// ```
    pub async fn search_latest(
        &self,
        forest: &impl PrivateForest,
        store: &impl BlockStore,
    ) -> Result<PrivateNode> {
        self.search_latest_nodes(forest, store)
            .await?
            .into_iter()
            .next()
            // We expect the latest revision to have found valid nodes.
            // otherwise it's a revision that's filled with other stuff
            // than PrivateNodes, which should be an error.
            .ok_or(FsError::NotFound.into())
    }

    /// Seek ahead to the latest revision in this node's history.
    ///
    /// The result are all nodes from the latest revision, each one
    /// representing an instance of a concurrent write.
    pub async fn search_latest_nodes(
        &self,
        forest: &impl PrivateForest,
        store: &impl BlockStore,
    ) -> Result<Vec<PrivateNode>> {
        let header = self.get_header();
        let setup = forest.get_accumulator_setup();
        let mountpoint = header.name.parent().unwrap_or_else(|| forest.empty_name());

        let current_name = &header.get_name();
        if !forest.has(current_name, store).await? {
            return Ok(vec![self.clone()]);
        }

        // Start an exponential search, starting with a small jump.
        // In many cases, we'll be at the latest revision already, so we only
        // do a single lookup to the next version, most likely realize it's not
        // there and thus stop seeking.
        let mut search = RatchetSeeker::new(header.ratchet.clone(), JumpSize::Small);
        let mut current_header = header.clone();

        loop {
            let current = search.current();
            current_header.ratchet = current.clone();

            let has_curr = forest.has(&current_header.get_name(), store).await?;

            let ord = if has_curr {
                Ordering::Less
            } else {
                Ordering::Greater
            };

            if !search.step(ord) {
                break;
            }
        }

        current_header.ratchet = search.current().clone();

        Ok(forest
            .get_multivalue(
                &current_header.derive_revision_ref(setup),
                store,
                Some(mountpoint),
            )
            .collect::<Vec<Result<PrivateNode>>>()
            .await
            .into_iter()
            .filter_map(|result| result.ok()) // Should we filter out errors?
            .collect())
    }

    /// Tries to deserialize and decrypt a PrivateNode at provided PrivateRef.
    ///
    /// # Examples
    ///
    /// ```
    /// use std::rc::Rc;
    /// use chrono::Utc;
    /// use rand::thread_rng;
    /// use wnfs::{
    ///     private::{PrivateForest, PrivateRef, PrivateNode, PrivateDirectory},
    ///     common::{BlockStore, MemoryBlockStore},
    ///     namefilter::Namefilter,
    /// };
    ///
    /// #[async_std::main]
    /// async fn main() {
    ///     let store = &mut MemoryBlockStore::default();
    ///     let rng = &mut thread_rng();
    ///     let forest = &mut Rc::new(PrivateForest::new());
    ///     let dir = Rc::new(PrivateDirectory::new(
    ///         Namefilter::default(),
    ///         Utc::now(),
    ///         rng,
    ///     ));
    ///
    ///     let node = PrivateNode::Dir(dir);
    ///
    ///     let private_ref = node.store(forest, store, rng).await.unwrap();
    ///
    ///     assert_eq!(
    ///         PrivateNode::load(&private_ref, forest, store).await.unwrap(),
    ///         node
    ///     );
    /// }
    /// ```
    pub async fn load(
        private_ref: &PrivateRef,
        forest: &impl PrivateForest,
        store: &impl BlockStore,
        // TODO(matheus23) document this
        mounted_relative_to: Option<Name>,
    ) -> Result<PrivateNode> {
        let cid = match forest
            .get_encrypted_by_hash(&private_ref.saturated_name_hash, store)
            .await?
        {
            Some(cids) if cids.contains(&private_ref.content_cid) => private_ref.content_cid,
            _ => return Err(FsError::NotFound.into()),
        };

        let setup = forest.get_accumulator_setup();

        Self::from_cid(
            cid,
            &private_ref.temporal_key,
            store,
            mounted_relative_to,
            setup,
        )
        .await
    }

    pub(crate) async fn from_cid(
        cid: Cid,
        temporal_key: &TemporalKey,
        store: &impl BlockStore,
        mounted_relative_to: Option<Name>,
        setup: &AccumulatorSetup,
    ) -> Result<PrivateNode> {
        let encrypted_bytes = store.get_block(&cid).await?;
        let snapshot_key = temporal_key.derive_snapshot_key();
        let bytes = snapshot_key.decrypt(&encrypted_bytes)?;
<<<<<<< HEAD
        let ipld = dagcbor::decode(&bytes)?;

        match ipld {
            Ipld::Map(map) => {
                let r#type: NodeType = map
                    .get("type")
                    .ok_or(FsError::MissingNodeType)?
                    .try_into()?;

                Ok(match r#type {
                    NodeType::PrivateFile => {
                        let (content, header_cid) =
                            PrivateFileContent::deserialize(Ipld::Map(map), cid)?;
                        let header = PrivateNodeHeader::load(
                            &header_cid,
                            temporal_key,
                            store,
                            mounted_relative_to,
                            setup,
                        )
                        .await?;
                        PrivateNode::File(Rc::new(PrivateFile { header, content }))
                    }
                    NodeType::PrivateDirectory => {
                        let (content, header_cid) = PrivateDirectoryContent::deserialize(
                            Ipld::Map(map),
                            temporal_key,
                            cid,
                        )?;
                        let header = PrivateNodeHeader::load(
                            &header_cid,
                            temporal_key,
                            store,
                            mounted_relative_to,
                            setup,
                        )
                        .await?;
                        PrivateNode::Dir(Rc::new(PrivateDirectory { header, content }))
                    }
                    other => bail!(FsError::UnexpectedNodeType(other)),
                })
=======
        let node: PrivateNodeContentSerializable = serde_ipld_dagcbor::from_slice(&bytes)?;
        let node = match node {
            PrivateNodeContentSerializable::File(file) => {
                let file = PrivateFile::from_serializable(file, temporal_key, cid, store).await?;
                PrivateNode::File(Rc::new(file))
>>>>>>> 40154ca9
            }
            PrivateNodeContentSerializable::Dir(dir) => {
                let dir =
                    PrivateDirectory::from_serializable(dir, temporal_key, cid, store).await?;
                PrivateNode::Dir(Rc::new(dir))
            }
        };

        Ok(node)
    }

    pub async fn store(
        &self,
<<<<<<< HEAD
        forest: &mut impl PrivateForest,
        store: &mut impl BlockStore,
=======
        forest: &mut Rc<PrivateForest>,
        store: &impl BlockStore,
>>>>>>> 40154ca9
        rng: &mut impl RngCore,
    ) -> Result<PrivateRef> {
        match self {
            Self::File(file) => file.store(forest, store, rng).await,
            Self::Dir(dir) => dir.store(forest, store, rng).await,
        }
    }

    /// Returns the private ref, if this node has been `.store()`ed before.
    pub(crate) fn get_private_ref(&self, setup: &AccumulatorSetup) -> Option<PrivateRef> {
        match self {
            Self::File(file) => file.get_private_ref(setup),
            Self::Dir(dir) => dir.get_private_ref(setup),
        }
    }

    pub(crate) fn persisted_as(&self) -> &OnceCell<Cid> {
        match self {
            Self::Dir(dir) => &dir.content.persisted_as,
            Self::File(file) => &file.content.persisted_as,
        }
    }
}

impl Id for PrivateNode {
    fn get_id(&self) -> String {
        match self {
            Self::File(file) => file.get_id(),
            Self::Dir(dir) => dir.get_id(),
        }
    }
}

impl From<PrivateFile> for PrivateNode {
    fn from(file: PrivateFile) -> Self {
        Self::File(Rc::new(file))
    }
}

impl From<PrivateDirectory> for PrivateNode {
    fn from(dir: PrivateDirectory) -> Self {
        Self::Dir(Rc::new(dir))
    }
}

//--------------------------------------------------------------------------------------------------
// Tests
//--------------------------------------------------------------------------------------------------

#[cfg(test)]
mod tests {
    use super::*;
    use crate::private::forest::hamt::HamtForest;
    use proptest::test_runner::{RngAlgorithm, TestRng};
    use wnfs_common::MemoryBlockStore;

    #[async_std::test]
    async fn serialized_private_node_can_be_deserialized() {
        let rng = &mut TestRng::deterministic_rng(RngAlgorithm::ChaCha);
        let content = b"Lorem ipsum dolor sit amet";
        let forest = &mut Rc::new(HamtForest::new_rsa_2048(rng));
        let store = &mut MemoryBlockStore::new();

<<<<<<< HEAD
        let file = PrivateFile::with_content(
            &forest.empty_name(),
=======
        let file = Rc::new(
            PrivateFile::with_content(
                Namefilter::default(),
                Utc::now(),
                content.to_vec(),
                forest,
                store,
                rng,
            )
            .await
            .unwrap(),
        );

        let mut directory = Rc::new(PrivateDirectory::new(
            Namefilter::default(),
>>>>>>> 40154ca9
            Utc::now(),
            rng,
        ));

        directory
            .mkdir(&["music".into()], true, Utc::now(), forest, store, rng)
            .await
            .unwrap();

        let file_node = PrivateNode::File(Rc::clone(&file));
        let dir_node = PrivateNode::Dir(Rc::clone(&directory));

        let file_private_ref = file_node.store(forest, store, rng).await.unwrap();
        let dir_private_ref = dir_node.store(forest, store, rng).await.unwrap();

        let deserialized_file_node = PrivateNode::load(&file_private_ref, forest, store)
            .await
            .unwrap();

<<<<<<< HEAD
        let deserialized_node =
            PrivateNode::load(&private_ref, forest, store, Some(forest.empty_name()))
                .await
                .unwrap();
=======
        let deserialized_dir_node = PrivateNode::load(&dir_private_ref, forest, store)
            .await
            .unwrap();
>>>>>>> 40154ca9

        assert_eq!(file_node, deserialized_file_node);
        assert_eq!(dir_node, deserialized_dir_node);
    }
}<|MERGE_RESOLUTION|>--- conflicted
+++ resolved
@@ -2,13 +2,8 @@
 use crate::{
     error::FsError,
     private::{
-<<<<<<< HEAD
         encrypted::Encrypted, forest::traits::PrivateForest, link::PrivateLink, PrivateDirectory,
-        PrivateDirectoryContent, PrivateFile, PrivateFileContent, PrivateRef,
-=======
-        encrypted::Encrypted, link::PrivateLink, PrivateDirectory, PrivateFile, PrivateForest,
-        PrivateNodeContentSerializable, PrivateRef,
->>>>>>> 40154ca9
+        PrivateFile, PrivateNodeContentSerializable, PrivateRef,
     },
     traits::Id,
 };
@@ -17,21 +12,12 @@
 use async_recursion::async_recursion;
 use chrono::{DateTime, Utc};
 use futures::StreamExt;
-<<<<<<< HEAD
-use libipld::{Cid, Ipld};
+use libipld::Cid;
 use rand_core::{CryptoRngCore, RngCore};
 use skip_ratchet::{JumpSize, RatchetSeeker};
 use std::{cmp::Ordering, collections::BTreeSet, fmt::Debug, rc::Rc};
-use wnfs_common::{dagcbor, BlockStore, NodeType};
+use wnfs_common::BlockStore;
 use wnfs_nameaccumulator::{AccumulatorSetup, Name};
-=======
-use libipld::Cid;
-use rand_core::RngCore;
-use skip_ratchet::{seek::JumpSize, RatchetSeeker};
-use std::{cmp::Ordering, collections::BTreeSet, fmt::Debug, rc::Rc};
-use wnfs_common::BlockStore;
-use wnfs_namefilter::Namefilter;
->>>>>>> 40154ca9
 
 //--------------------------------------------------------------------------------------------------
 // Type Definitions
@@ -124,17 +110,10 @@
     #[async_recursion(?Send)]
     pub(crate) async fn update_ancestry(
         &mut self,
-<<<<<<< HEAD
         parent_name: &Name,
         forest: &mut impl PrivateForest,
-        store: &mut impl BlockStore,
+        store: &impl BlockStore,
         rng: &mut impl CryptoRngCore,
-=======
-        parent_bare_name: Namefilter,
-        forest: &mut Rc<PrivateForest>,
-        store: &impl BlockStore,
-        rng: &mut impl RngCore,
->>>>>>> 40154ca9
     ) -> Result<()> {
         match self {
             Self::File(file_rc) => {
@@ -533,75 +512,39 @@
         let encrypted_bytes = store.get_block(&cid).await?;
         let snapshot_key = temporal_key.derive_snapshot_key();
         let bytes = snapshot_key.decrypt(&encrypted_bytes)?;
-<<<<<<< HEAD
-        let ipld = dagcbor::decode(&bytes)?;
-
-        match ipld {
-            Ipld::Map(map) => {
-                let r#type: NodeType = map
-                    .get("type")
-                    .ok_or(FsError::MissingNodeType)?
-                    .try_into()?;
-
-                Ok(match r#type {
-                    NodeType::PrivateFile => {
-                        let (content, header_cid) =
-                            PrivateFileContent::deserialize(Ipld::Map(map), cid)?;
-                        let header = PrivateNodeHeader::load(
-                            &header_cid,
-                            temporal_key,
-                            store,
-                            mounted_relative_to,
-                            setup,
-                        )
-                        .await?;
-                        PrivateNode::File(Rc::new(PrivateFile { header, content }))
-                    }
-                    NodeType::PrivateDirectory => {
-                        let (content, header_cid) = PrivateDirectoryContent::deserialize(
-                            Ipld::Map(map),
-                            temporal_key,
-                            cid,
-                        )?;
-                        let header = PrivateNodeHeader::load(
-                            &header_cid,
-                            temporal_key,
-                            store,
-                            mounted_relative_to,
-                            setup,
-                        )
-                        .await?;
-                        PrivateNode::Dir(Rc::new(PrivateDirectory { header, content }))
-                    }
-                    other => bail!(FsError::UnexpectedNodeType(other)),
-                })
-=======
         let node: PrivateNodeContentSerializable = serde_ipld_dagcbor::from_slice(&bytes)?;
-        let node = match node {
+        Ok(match node {
             PrivateNodeContentSerializable::File(file) => {
-                let file = PrivateFile::from_serializable(file, temporal_key, cid, store).await?;
+                let file = PrivateFile::from_serializable(
+                    file,
+                    temporal_key,
+                    cid,
+                    store,
+                    mounted_relative_to,
+                    setup,
+                )
+                .await?;
                 PrivateNode::File(Rc::new(file))
->>>>>>> 40154ca9
             }
             PrivateNodeContentSerializable::Dir(dir) => {
-                let dir =
-                    PrivateDirectory::from_serializable(dir, temporal_key, cid, store).await?;
+                let dir = PrivateDirectory::from_serializable(
+                    dir,
+                    temporal_key,
+                    cid,
+                    store,
+                    mounted_relative_to,
+                    setup,
+                )
+                .await?;
                 PrivateNode::Dir(Rc::new(dir))
             }
-        };
-
-        Ok(node)
+        })
     }
 
     pub async fn store(
         &self,
-<<<<<<< HEAD
         forest: &mut impl PrivateForest,
-        store: &mut impl BlockStore,
-=======
-        forest: &mut Rc<PrivateForest>,
         store: &impl BlockStore,
->>>>>>> 40154ca9
         rng: &mut impl RngCore,
     ) -> Result<PrivateRef> {
         match self {
@@ -665,13 +608,9 @@
         let forest = &mut Rc::new(HamtForest::new_rsa_2048(rng));
         let store = &mut MemoryBlockStore::new();
 
-<<<<<<< HEAD
-        let file = PrivateFile::with_content(
-            &forest.empty_name(),
-=======
         let file = Rc::new(
             PrivateFile::with_content(
-                Namefilter::default(),
+                &forest.empty_name(),
                 Utc::now(),
                 content.to_vec(),
                 forest,
@@ -682,12 +621,7 @@
             .unwrap(),
         );
 
-        let mut directory = Rc::new(PrivateDirectory::new(
-            Namefilter::default(),
->>>>>>> 40154ca9
-            Utc::now(),
-            rng,
-        ));
+        let mut directory = Rc::new(PrivateDirectory::new(&forest.empty_name(), Utc::now(), rng));
 
         directory
             .mkdir(&["music".into()], true, Utc::now(), forest, store, rng)
@@ -700,20 +634,13 @@
         let file_private_ref = file_node.store(forest, store, rng).await.unwrap();
         let dir_private_ref = dir_node.store(forest, store, rng).await.unwrap();
 
-        let deserialized_file_node = PrivateNode::load(&file_private_ref, forest, store)
+        let deserialized_file_node = PrivateNode::load(&file_private_ref, forest, store, None)
             .await
             .unwrap();
 
-<<<<<<< HEAD
-        let deserialized_node =
-            PrivateNode::load(&private_ref, forest, store, Some(forest.empty_name()))
-                .await
-                .unwrap();
-=======
-        let deserialized_dir_node = PrivateNode::load(&dir_private_ref, forest, store)
+        let deserialized_dir_node = PrivateNode::load(&dir_private_ref, forest, store, None)
             .await
             .unwrap();
->>>>>>> 40154ca9
 
         assert_eq!(file_node, deserialized_file_node);
         assert_eq!(dir_node, deserialized_dir_node);
