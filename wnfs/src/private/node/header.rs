--- conflicted
+++ resolved
@@ -86,12 +86,7 @@
     /// Derives the revision ref of the current header.
     pub(crate) fn derive_revision_ref(&self, forest: &impl PrivateForest) -> RevisionRef {
         let temporal_key = self.derive_temporal_key();
-<<<<<<< HEAD
-        let label = blake3::Hasher::hash(self.get_revision_name().as_accumulator(setup));
-=======
-        let revision_name_hash =
-            blake3::Hasher::hash(&forest.get_accumulated_name(&self.get_revision_name()));
->>>>>>> 380ee8c7
+        let label = blake3::Hasher::hash(&forest.get_accumulated_name(&self.get_revision_name()));
 
         RevisionRef {
             label,
