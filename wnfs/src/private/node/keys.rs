use crate::error::CryptError;
use aes_kw::KekAes256;
<<<<<<< HEAD
use anyhow::Result;
use blake3::traits::digest::Digest;
=======
use anyhow::{anyhow, Result};
use chacha20poly1305::{
    aead::{Aead, AeadCore, KeyInit},
    AeadInPlace, Tag, XChaCha20Poly1305, XNonce,
};
>>>>>>> c17f6bb5
use rand_core::CryptoRngCore;
use serde::{Deserialize, Serialize};
use skip_ratchet::Ratchet;
use std::fmt::Debug;
use wnfs_hamt::Hasher;

//--------------------------------------------------------------------------------------------------
// Constants
//--------------------------------------------------------------------------------------------------

pub(crate) const NONCE_SIZE: usize = 24;
pub(crate) const AUTHENTICATION_TAG_SIZE: usize = 16;
pub const KEY_BYTE_SIZE: usize = 32;

//--------------------------------------------------------------------------------------------------
// Type Definitions
//--------------------------------------------------------------------------------------------------

/// The key used to encrypt the content of a node.
#[derive(Debug, PartialEq, Eq, Clone, Serialize, Deserialize)]
pub struct SnapshotKey(
    #[serde(serialize_with = "crate::utils::serialize_byte_slice32")]
    #[serde(deserialize_with = "crate::utils::deserialize_byte_slice32")]
    pub [u8; KEY_BYTE_SIZE],
);

/// The key used to encrypt the header section of a node.
#[derive(Debug, PartialEq, Eq, Clone, Serialize, Deserialize)]
pub struct TemporalKey(
    #[serde(serialize_with = "crate::utils::serialize_byte_slice32")]
    #[serde(deserialize_with = "crate::utils::deserialize_byte_slice32")]
    pub [u8; KEY_BYTE_SIZE],
);

//--------------------------------------------------------------------------------------------------
// Constants
//--------------------------------------------------------------------------------------------------

/// The revision segment derivation domain separation info
/// used for salting the hashing function when turning
/// node names into revisioned node names.
pub(crate) const REVISION_SEGMENT_DSI: &str = "wnfs/segment deriv from temporal";
/// The block segment derivation domain separation info
/// used for salting the hashing function when generating
/// the segments for each file's external content blocks.
pub(crate) const BLOCK_SEGMENT_DSI: &str = "wnfs/segment deriv for file block";
/// The temporal key derivation domain seperation info
/// used for salting the hashing function when deriving
/// symmetric keys from ratchets.
pub(crate) const TEMPORAL_KEY_DSI: &str = "wnfs/temporal deriv from ratchet";

//--------------------------------------------------------------------------------------------------
// Implementations
//--------------------------------------------------------------------------------------------------

impl TemporalKey {
    /// Turn this TemporalKey, which gives read access to the current revision and any future
    /// revisions into a SnapshotKey, which only gives read access to the current revision.
    pub fn derive_snapshot_key(&self) -> SnapshotKey {
<<<<<<< HEAD
        let TemporalKey(key) = self;
        SnapshotKey::from(blake3::Hasher::hash(&key.as_bytes()))
=======
        SnapshotKey::from(Sha3_256::hash(&self.0))
>>>>>>> c17f6bb5
    }

    /// Encrypt a cleartext with this temporal key.
    ///
    /// Uses authenticated deterministic encryption via AES key wrap with padding (AES-KWP).
    ///
    /// The resulting ciphertext is 8 bytes longer than the next multiple of 8 bytes of the
    /// cleartext input length.
    pub fn key_wrap_encrypt(&self, cleartext: &[u8]) -> Result<Vec<u8>> {
        Ok(KekAes256::from(self.0)
            .wrap_with_padding_vec(cleartext)
            .map_err(|e| CryptError::UnableToEncrypt(anyhow!(e)))?)
    }

    /// Decrypt a ciphertext that was encrypted with this temporal key.
    ///
    /// Uses authenticated deterministic encryption via AES key wrap with padding (AES-KWP).
    ///
    /// The input ciphertext is 8 bytes longer than the next multiple of 8 bytes of the
    /// resulting cleartext length.
    pub fn key_wrap_decrypt(&self, ciphertext: &[u8]) -> Result<Vec<u8>> {
        Ok(KekAes256::from(self.0)
            .unwrap_with_padding_vec(ciphertext)
            .map_err(|e| CryptError::UnableToEncrypt(anyhow!(e)))?)
    }
}

impl SnapshotKey {
    /// Encrypts the given plaintext using the key.
    ///
    /// # Examples
    ///
    /// ```
    /// use wnfs::private::SnapshotKey;
    /// use wnfs::common::utils;
    /// use rand::thread_rng;
    ///
    /// let rng = &mut thread_rng();
    /// let key = SnapshotKey::from(utils::get_random_bytes(rng));
    ///
    /// let plaintext = b"Hello World!";
    /// let ciphertext = key.encrypt(plaintext, rng).unwrap();
    /// let decrypted = key.decrypt(&ciphertext).unwrap();
    ///
    /// assert_eq!(plaintext, &decrypted[..]);
    /// ```
    pub fn encrypt(&self, data: &[u8], rng: &mut impl CryptoRngCore) -> Result<Vec<u8>> {
        let nonce = Self::generate_nonce(rng);

        let key = self.0.into();
        let cipher_text = XChaCha20Poly1305::new(&key)
            .encrypt(&nonce, data)
            .map_err(|e| CryptError::UnableToEncrypt(anyhow!(e)))?;

        Ok([nonce.to_vec(), cipher_text].concat())
    }

    /// Generates a random 24-byte extended nonce for encryption.
    pub(crate) fn generate_nonce(rng: &mut impl CryptoRngCore) -> XNonce {
        XChaCha20Poly1305::generate_nonce(rng)
    }

    /// Encrypts the cleartext in the given buffer in-place, with given key.
    ///
    /// The nonce is usually pre-pended to the ciphertext.
    ///
    /// The authentication tag is required for decryption and usually appended to the ciphertext.
    pub(crate) fn encrypt_in_place(&self, nonce: &XNonce, buffer: &mut [u8]) -> Result<Tag> {
        let key = self.0.into();
        let tag = XChaCha20Poly1305::new(&key)
            .encrypt_in_place_detached(nonce, &[], buffer)
            .map_err(|e| CryptError::UnableToEncrypt(anyhow!(e)))?;
        Ok(tag)
    }

    /// Decrypts the given ciphertext using the key.
    ///
    /// # Examples
    ///
    /// ```
    /// use wnfs::private::SnapshotKey;
    /// use wnfs::common::utils;
    /// use rand::thread_rng;
    ///
    /// let rng = &mut thread_rng();
    /// let key = SnapshotKey::from(utils::get_random_bytes(rng));
    ///
    /// let plaintext = b"Hello World!";
    /// let ciphertext = key.encrypt(plaintext, rng).unwrap();
    /// let decrypted = key.decrypt(&ciphertext).unwrap();
    ///
    /// assert_eq!(plaintext, &decrypted[..]);
    /// ```
    pub fn decrypt(&self, cipher_text: &[u8]) -> Result<Vec<u8>> {
        let (nonce_bytes, data) = cipher_text.split_at(NONCE_SIZE);
        let key = self.0.into();
        let nonce = XNonce::from_slice(nonce_bytes);

        Ok(XChaCha20Poly1305::new(&key)
            .decrypt(nonce, data)
            .map_err(|e| CryptError::UnableToDecrypt(anyhow!(e)))?)
    }

    /// Decrypts the ciphertext in the given buffer in-place, with given key.
    ///
    /// Usually the nonce is stored as the cipher's prefix and the tag as
    /// the cipher's suffix.
    #[allow(dead_code)] // I figured it makes sense to have this for completeness sake.
    pub(crate) fn decrypt_in_place(
        &self,
        nonce: &XNonce,
        tag: &Tag,
        buffer: &mut [u8],
    ) -> Result<()> {
        let key = self.0.into();
        XChaCha20Poly1305::new(&key)
            .decrypt_in_place_detached(nonce, &[], buffer, tag)
            .map_err(|e| CryptError::UnableToDecrypt(anyhow!(e)))?;
        Ok(())
    }
}

impl From<[u8; KEY_BYTE_SIZE]> for TemporalKey {
    fn from(key: [u8; KEY_BYTE_SIZE]) -> Self {
        Self(key)
    }
}

impl From<&Ratchet> for TemporalKey {
    fn from(ratchet: &Ratchet) -> Self {
<<<<<<< HEAD
        Self::from(AesKey::new(
            ratchet.derive_key(TEMPORAL_KEY_DSI).finalize().into(),
        ))
    }
}

impl From<AesKey> for SnapshotKey {
    fn from(key: AesKey) -> Self {
        Self(key)
=======
        let key: [u8; KEY_BYTE_SIZE] = ratchet.derive_key(TEMPORAL_KEY_DSS).finalize().into();
        Self::from(key)
>>>>>>> c17f6bb5
    }
}

impl From<[u8; KEY_BYTE_SIZE]> for SnapshotKey {
    fn from(key: [u8; KEY_BYTE_SIZE]) -> Self {
        Self(key)
    }
}

//--------------------------------------------------------------------------------------------------
// Proptests
//--------------------------------------------------------------------------------------------------

#[cfg(test)]
mod proptests {
    use super::*;
    use crate::private::KEY_BYTE_SIZE;
    use proptest::{prelude::any, prop_assert_eq, prop_assert_ne};
    use rand_chacha::ChaCha12Rng;
    use rand_core::SeedableRng;
    use test_strategy::proptest;

    #[proptest(cases = 100)]
    fn snapshot_key_can_encrypt_and_decrypt_data(
        #[strategy(any::<Vec<u8>>())] data: Vec<u8>,
        #[strategy(any::<[u8; KEY_BYTE_SIZE]>())] rng_seed: [u8; KEY_BYTE_SIZE],
        key_bytes: [u8; KEY_BYTE_SIZE],
    ) {
        let key = SnapshotKey::from(key_bytes);
        let rng = &mut ChaCha12Rng::from_seed(rng_seed);

        let encrypted = key.encrypt(&data, rng).unwrap();
        let decrypted = key.decrypt(&encrypted).unwrap();

        if data.len() >= 16 {
            let cipher_part = &encrypted[NONCE_SIZE..NONCE_SIZE + data.len()];
            prop_assert_ne!(cipher_part, &decrypted);
        }

        prop_assert_eq!(&decrypted, &data);
    }

    #[proptest(cases = 100)]
    fn snapshot_key_can_encrypt_and_decrypt_data_in_place(
        data: Vec<u8>,
        key_bytes: [u8; KEY_BYTE_SIZE],
        nonce: [u8; NONCE_SIZE],
    ) {
        let mut buffer = data.clone();
        let nonce = XNonce::from_slice(&nonce);
        let key = SnapshotKey::from(key_bytes);

        let tag = key.encrypt_in_place(nonce, &mut buffer).unwrap();

        if buffer.len() >= 16 {
            prop_assert_ne!(&buffer, &data);
        }

        key.decrypt_in_place(nonce, &tag, &mut buffer).unwrap();

        prop_assert_eq!(&buffer, &data);
    }
}<|MERGE_RESOLUTION|>--- conflicted
+++ resolved
@@ -1,20 +1,15 @@
 use crate::error::CryptError;
 use aes_kw::KekAes256;
-<<<<<<< HEAD
-use anyhow::Result;
+use anyhow::{anyhow, Result};
 use blake3::traits::digest::Digest;
-=======
-use anyhow::{anyhow, Result};
 use chacha20poly1305::{
     aead::{Aead, AeadCore, KeyInit},
     AeadInPlace, Tag, XChaCha20Poly1305, XNonce,
 };
->>>>>>> c17f6bb5
 use rand_core::CryptoRngCore;
 use serde::{Deserialize, Serialize};
 use skip_ratchet::Ratchet;
 use std::fmt::Debug;
-use wnfs_hamt::Hasher;
 
 //--------------------------------------------------------------------------------------------------
 // Constants
@@ -60,6 +55,10 @@
 /// used for salting the hashing function when deriving
 /// symmetric keys from ratchets.
 pub(crate) const TEMPORAL_KEY_DSI: &str = "wnfs/temporal deriv from ratchet";
+/// The snapshot key derivation domain separation info
+/// used for salting the hashing function when deriving
+/// the snapshot key from the temporal key.
+pub(crate) const SNAPSHOT_KEY_DSI: &str = "wnfs/snapshot key deriv from temporal";
 
 //--------------------------------------------------------------------------------------------------
 // Implementations
@@ -69,12 +68,7 @@
     /// Turn this TemporalKey, which gives read access to the current revision and any future
     /// revisions into a SnapshotKey, which only gives read access to the current revision.
     pub fn derive_snapshot_key(&self) -> SnapshotKey {
-<<<<<<< HEAD
-        let TemporalKey(key) = self;
-        SnapshotKey::from(blake3::Hasher::hash(&key.as_bytes()))
-=======
-        SnapshotKey::from(Sha3_256::hash(&self.0))
->>>>>>> c17f6bb5
+        SnapshotKey::from(blake3::derive_key(SNAPSHOT_KEY_DSI, &self.0))
     }
 
     /// Encrypt a cleartext with this temporal key.
@@ -205,20 +199,8 @@
 
 impl From<&Ratchet> for TemporalKey {
     fn from(ratchet: &Ratchet) -> Self {
-<<<<<<< HEAD
-        Self::from(AesKey::new(
-            ratchet.derive_key(TEMPORAL_KEY_DSI).finalize().into(),
-        ))
-    }
-}
-
-impl From<AesKey> for SnapshotKey {
-    fn from(key: AesKey) -> Self {
+        let key: [u8; KEY_BYTE_SIZE] = ratchet.derive_key(TEMPORAL_KEY_DSI).finalize().into();
         Self(key)
-=======
-        let key: [u8; KEY_BYTE_SIZE] = ratchet.derive_key(TEMPORAL_KEY_DSS).finalize().into();
-        Self::from(key)
->>>>>>> c17f6bb5
     }
 }
 
