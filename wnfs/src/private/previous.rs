use super::{
    encrypted::Encrypted, forest::traits::PrivateForest, PrivateDirectory, PrivateFile,
    PrivateNode, PrivateNodeHeader, TemporalKey,
};
use crate::error::FsError;
use anyhow::{bail, Result};
<<<<<<< HEAD
use libipld::Cid;
use skip_ratchet::{PreviousIterator, Ratchet};
=======
use libipld_core::cid::Cid;
use skip_ratchet::{ratchet::PreviousIterator, Ratchet};
>>>>>>> 25c52156
use std::{collections::BTreeSet, rc::Rc};
use wnfs_common::{BlockStore, PathNodes, PathNodesResult};

//--------------------------------------------------------------------------------------------------
// Type Definitions
//--------------------------------------------------------------------------------------------------

/// Represents the state of an iterator through the history
/// of a private node on a path relative to a root directory.
pub struct PrivateNodeOnPathHistory<F: PrivateForest + Clone> {
    /// Keep a reference to the version of the forest used upon construction.
    /// It could *technically* change what's behind a certain key in between
    /// previous node requests, this forces it to be consistent.
    forest: F,
    /// Keep the original discrepancy budget for consistency & ease of use.
    discrepancy_budget: usize,
    /// The history of each path segment leading up to the final node
    path: Vec<PathSegmentHistory<F>>,
    /// The target node's history
    target: PrivateNodeHistory<F>,
}

struct PathSegmentHistory<F: PrivateForest> {
    /// The directory that the history was originally created relative to.
    dir: Rc<PrivateDirectory>,
    /// The history of said directory.
    history: PrivateNodeHistory<F>,
    /// The name of the child node to follow for history next.
    path_segment: String,
}

/// This represents the state of an iterator through the history of
/// only a single private node. It can only be constructed when you
/// know the past ratchet state of such a node.
pub struct PrivateNodeHistory<F: PrivateForest> {
    /// Keep a reference to the version of the forest used upon construction.
    /// It could *technically* change what's behind a certain key in between
    /// previous node requests, this forces it to be consistent.
    forest: F,
    /// The private node header is all we need to look up private nodes in the forest.
    /// This will always be the header of the *next* version after what's retrieved from
    /// the `ratchets` iterator.
    header: PrivateNodeHeader,
    /// The private node tracks which previous revision's value it was a modification of.
    previous: BTreeSet<(usize, Encrypted<Cid>)>,
    /// The iterator for previous revision ratchets.
    ratchets: PreviousIterator,
}

impl<F: PrivateForest> PrivateNodeHistory<F> {
    /// Create a history iterator for given private node up until `past_ratchet`.
    ///
    /// There must be an `n > 0` for which `node.get_header().ratchet == past_ratchet.inc_by(n)`.
    ///
    /// Discrepancy budget is used to bound the search for the actual `n`
    /// and prevent infinite looping in case it doesn't exist.
    pub fn of(
        node: &PrivateNode,
        past_node: &PrivateNode,
        discrepancy_budget: usize,
        forest: F,
    ) -> Result<Self> {
        Self::from_header(
            node.get_header().clone(),
            node.get_previous().clone(),
            &past_node.get_header().ratchet,
            discrepancy_budget,
            forest,
        )
    }

    /// Create a history iterator for a node given its header.
    ///
    /// See also `PrivateNodeHistory::of`.
    #[allow(clippy::mutable_key_type)]
    pub fn from_header(
        header: PrivateNodeHeader,
        previous: BTreeSet<(usize, Encrypted<Cid>)>,
        past_ratchet: &Ratchet,
        discrepancy_budget: usize,
        forest: F,
    ) -> Result<Self> {
        let ratchets = header
            .ratchet
            .previous(past_ratchet, discrepancy_budget)
            .map_err(FsError::NoIntermediateRatchet)?;

        Ok(PrivateNodeHistory {
            forest,
            header,
            previous,
            ratchets,
        })
    }

    /// Step the history one step back and retrieve the private node at the
    /// previous point in history.
    ///
    /// Returns `None` if there is no such node in the `PrivateForest` at that point in time.
    pub async fn get_previous_node(
        &mut self,
        store: &impl BlockStore,
    ) -> Result<Option<PrivateNode>> {
        let Some(previous_ratchet) = self.ratchets.next()
        else {
            return Ok(None);
        };

        let Some(previous_cid) = self.resolve_previous_cid(&previous_ratchet)? else {
            return Ok(None);
        };

        self.header.ratchet = previous_ratchet;

<<<<<<< HEAD
        let setup = self.forest.get_accumulator_setup();

        let previous_node = PrivateNode::load(
            &self
                .header
                .derive_revision_ref(setup)
                .as_private_ref(previous_cid),
=======
        let previous_node = PrivateNode::from_private_ref(
            &self
                .header
                .derive_revision_ref()
                .into_private_ref(previous_cid),
>>>>>>> 25c52156
            &self.forest,
            store,
            self.header.name.parent(),
        )
        .await?;

        self.previous = previous_node.get_previous().clone();
        Ok(Some(previous_node))
    }

    fn resolve_previous_cid(&self, previous_ratchet: &Ratchet) -> Result<Option<Cid>> {
        // TODO(matheus23): Once we have private merge: Support walking forked history paths.
        // That would need an additional API that allows 'selecting' one of the forks before moving on.
        // Then this function would derive the nth-previous ratchet by "peeking" ahead the current
        // self.ratchets iterator for n (the "# of revisions back" usize attached to the previous pointer)
        let temporal_key = TemporalKey::from(previous_ratchet);
        let Some((_, first_backpointer)) = self
            .previous
            .iter()
            .find(|(revisions_back, _)| *revisions_back == 1)
        else {
            return Ok(None)
        };
        Ok(Some(*first_backpointer.resolve_value(&temporal_key)?))
    }

    /// Like `previous_node`, but attempts to resolve a directory.
    ///
    /// Returns `None` if there is no previous node with that revision in the `PrivateForest`,
    /// throws `FsError::NotADirectory` if the previous node happens to not be a directory.
    /// That should only happen for all nodes or for none.
    pub async fn get_previous_dir(
        &mut self,
        store: &impl BlockStore,
    ) -> Result<Option<Rc<PrivateDirectory>>> {
        match self.get_previous_node(store).await? {
            Some(PrivateNode::Dir(dir)) => Ok(Some(dir)),
            Some(_) => Err(FsError::NotADirectory.into()),
            None => Ok(None),
        }
    }

    /// Like `previous_node`, but attempts to resolve a file.
    ///
    /// Returns `None` if there is no previous node with that revision in the `PrivateForest`,
    /// throws `FsError::NotAFile` if the previous node happens to not be a file.
    /// That should only happen for all nodes or for none.
    pub async fn get_previous_file(
        &mut self,
        store: &impl BlockStore,
    ) -> Result<Option<Rc<PrivateFile>>> {
        match self.get_previous_node(store).await? {
            Some(PrivateNode::File(file)) => Ok(Some(file)),
            Some(_) => Err(FsError::NotAFile.into()),
            None => Ok(None),
        }
    }
}

impl<F: PrivateForest + Clone> PrivateNodeOnPathHistory<F> {
    /// Construct a history iterator for a private node at some path relative
    /// to some root directory.
    ///
    /// Returns errors when there is no private node at given path,
    /// or if the given `past_ratchet` is not within the `discrepancy_budget` to
    /// the given root `directory`, or simply unrelated.
    ///
    /// When `search_latest` is true, it follow the path in the current revision
    /// down to the child, and then look for the latest revision of the target node,
    /// including all in-between versions in the history.
    pub async fn of(
        directory: Rc<PrivateDirectory>,
        past_directory: Rc<PrivateDirectory>,
        discrepancy_budget: usize,
        path_segments: &[String],
        search_latest: bool,
        forest: F,
        store: &impl BlockStore,
    ) -> Result<PrivateNodeOnPathHistory<F>> {
        // To get the history on a node on a path from a given directory that we
        // know its newest and oldest ratchet of, we need to generate
        // `PrivateNodeHistory`s for each path segment up to the last node.
        //
        // This is what this function is doing, it constructs the `PrivateNodeOnPathHistory`.
        //
        // Stepping that history forward is then done in `PrivateNodeOnPathHistory#previous`.

        let (target_path, path_segments) = match path_segments.split_last() {
            None => {
                return Ok(PrivateNodeOnPathHistory {
                    forest: forest.clone(),
                    discrepancy_budget,
                    path: Vec::with_capacity(0),
                    target: PrivateNodeHistory::of(
                        &PrivateNode::Dir(directory),
                        &PrivateNode::Dir(past_directory),
                        discrepancy_budget,
                        forest.clone(),
                    )?,
                });
            }
            Some(split) => split,
        };

        let (path, target_history) = Self::path_nodes_and_target_history(
            Rc::clone(&directory),
            discrepancy_budget,
            path_segments,
            target_path,
            search_latest,
            forest.clone(),
            store,
        )
        .await?;

        let path = Self::path_segment_empty_histories(path, forest.clone(), discrepancy_budget)?;

        let mut previous_iter = PrivateNodeOnPathHistory {
            forest: forest.clone(),
            discrepancy_budget,
            path,
            target: target_history,
        };

        // For the first part of the path, we specifically set the history ourselves,
        // because we've had `past_ratchet` passed in from the outside.

        let new_ratchet = directory.header.ratchet.clone();

        previous_iter.path[0].history.ratchets = new_ratchet
            .previous(&past_directory.header.ratchet, discrepancy_budget)
            .map_err(FsError::NoIntermediateRatchet)?;

        Ok(previous_iter)
    }

    /// Accumulates the path nodes towards a target node and
    /// creates a `PrivateNodeHistory` for that target node from
    /// the latest version it could find (if `search_latest` is true)
    /// until the current revision.
    ///
    /// If `search_latest` is false, the target history is empty.
    async fn path_nodes_and_target_history(
        dir: Rc<PrivateDirectory>,
        discrepancy_budget: usize,
        path_segments: &[String],
        target_path_segment: &String,
        search_latest: bool,
        forest: F,
        store: &impl BlockStore,
    ) -> Result<(Vec<(Rc<PrivateDirectory>, String)>, PrivateNodeHistory<F>)> {
        // We only search for the latest revision in the private node.
        // It may have been deleted in future versions of its ancestor directories.
        let path_nodes = match dir
            .get_path_nodes(path_segments, false, &forest, store)
            .await?
        {
            PathNodesResult::Complete(path_nodes) => path_nodes,
            PathNodesResult::MissingLink(_, _) => bail!(FsError::NotFound),
            PathNodesResult::NotADirectory(_, _) => bail!(FsError::NotADirectory),
        };

        let Some(target) = (*path_nodes.tail).lookup_node(target_path_segment, false, &forest, store).await?
        else {
            bail!(FsError::NotFound);
        };

        let target_latest = if search_latest {
            target.search_latest(&forest, store).await?
        } else {
            target.clone()
        };

        let target_history =
            PrivateNodeHistory::of(&target_latest, &target, discrepancy_budget, forest.clone())?;

        let PathNodes { mut path, tail } = path_nodes;

        path.push((tail, target_path_segment.to_string()));

        Ok((path, target_history))
    }

    /// Takes a path of directories and initializes each path segment with an empty history.
    fn path_segment_empty_histories(
        path: Vec<(Rc<PrivateDirectory>, String)>,
        forest: F,
        discrepancy_budget: usize,
    ) -> Result<Vec<PathSegmentHistory<F>>> {
        let mut segments = Vec::new();
        for (dir, path_segment) in path {
            segments.push(PathSegmentHistory {
                dir: Rc::clone(&dir),
                history: PrivateNodeHistory::of(
                    &PrivateNode::Dir(Rc::clone(&dir)),
                    &PrivateNode::Dir(Rc::clone(&dir)),
                    discrepancy_budget,
                    forest.clone(),
                )?,
                path_segment,
            });
        }

        Ok(segments)
    }

    /// Step the history one revision back and retrieve the node at the configured path.
    ///
    /// Returns `None` if there is no more previous revisions.
    pub async fn get_previous(&mut self, store: &impl BlockStore) -> Result<Option<PrivateNode>> {
        // Finding the previous revision of a node works by trying to get
        // the previous revision of the path elements starting on the deepest
        // path node working upwards, in case the history of lower nodes
        // have been exhausted.
        //
        // Once another history entry on the path has been found, we proceed
        // to work back trying to construct new history entries by going downwards
        // on the same path from an older root revision, until we've completed
        // the whole path and found new history entries in every segment.

        if let Some(node) = self.target.get_previous_node(store).await? {
            return Ok(Some(node));
        }

        let Some(working_stack) = self.find_and_step_segment_history(store).await?
        else {
            return Ok(None);
        };

        if !self
            .repopulate_segment_histories(working_stack, store)
            .await?
        {
            return Ok(None);
        }

        let ancestor = self.path.last().expect(
            "Should not happen: path stack was empty after call to repopulate_segment_histories",
        );

        let Some(older_node) = ancestor
            .dir
            .lookup_node(&ancestor.path_segment, false, &self.forest, store)
            .await?
        else {
            return Ok(None);
        };

        self.target = match PrivateNodeHistory::from_header(
            self.target.header.clone(),
            self.target.previous.clone(),
            &older_node.get_header().ratchet,
            self.discrepancy_budget,
            self.forest.clone(),
        ) {
            Ok(history) => history,
            // NoIntermediateRatchet error
            Err(_) => {
                // The target element lives at the same path but has ratchets that are further
                // apart than `discrepancy_budget`.
                // It's likely this node was deleted and recreated in between these history
                // steps. Or it had its key rotated. Either way, the history stops here.
                return Ok(None);
            }
        };

        self.target.get_previous_node(store).await
    }

    /// Pops off elements from the path segment history stack until a
    /// path segment history is found which has history entries.
    /// Then this will put the previous directory on that stack and return
    /// all elements that were popped off.
    ///
    /// Returns None if the no path segment history in the stack has any
    /// more history entries.
    async fn find_and_step_segment_history(
        &mut self,
        store: &impl BlockStore,
    ) -> Result<Option<Vec<(Rc<PrivateDirectory>, String)>>> {
        let mut working_stack = Vec::with_capacity(self.path.len());

        loop {
            // Pop elements off the end of the path
            if let Some(mut segment) = self.path.pop() {
                // Try to find a path segment for which we have previous history entries
                if let Some(prev) = segment.history.get_previous_dir(store).await? {
                    segment.dir = prev;
                    self.path.push(segment);
                    // Once found, we can continue.
                    break;
                }

                working_stack.push((segment.dir, segment.path_segment));
            } else {
                // We have exhausted all histories of all path segments.
                // There's no way we can produce more history entries.
                return Ok(None);
            }
        }

        Ok(Some(working_stack))
    }

    /// After having popped off elements from the path segment history stack,
    /// and leaving behind a history-steppable element,
    /// push back steppable histories onto the stack.
    ///
    /// Must only be called when the path segment history stack has
    /// a steppable history entry on top.
    ///
    /// Returns false if there's no corresponding path in the previous revision.
    async fn repopulate_segment_histories(
        &mut self,
        working_stack: Vec<(Rc<PrivateDirectory>, String)>,
        store: &impl BlockStore,
    ) -> Result<bool> {
        // Work downwards from the previous history entry of a path segment we found
        for (directory, path_segment) in working_stack {
            let ancestor = self
                .path
                .last()
                .expect("Should not happen: repopulate_segment_histories called when the path stack was empty.");

            // Go down from the older ancestor directory parallel to the new revision's path
            let Some(PrivateNode::Dir(older_directory)) = ancestor
                .dir
                .lookup_node(&ancestor.path_segment, false, &self.forest, store)
                .await?
            else {
                return Ok(false);
            };

            let mut directory_history = match PrivateNodeHistory::of(
                &PrivateNode::Dir(directory),
                &PrivateNode::Dir(older_directory),
                self.discrepancy_budget,
                self.forest.clone(),
            ) {
                Ok(history) => history,
                // NoIntermediateRatchet error
                Err(_) => {
                    // in this case the two directories share the same name in different revisions,
                    // but their keys aren't related. It's likely that they don't share identity
                    // or there's some key rotation in between meaning we can't follow their history.
                    return Ok(false);
                }
            };

            // We need to find the in-between history entry! See the test case `previous_with_multiple_child_changes`.
            let Some(directory_prev) = directory_history.get_previous_dir(store).await?
            else {
                return Ok(false);
            };

            self.path.push(PathSegmentHistory {
                dir: directory_prev,
                history: directory_history,
                path_segment,
            });
        }

        Ok(true)
    }
}

//--------------------------------------------------------------------------------------------------
// Tests
//--------------------------------------------------------------------------------------------------

#[cfg(test)]
mod tests {
    use super::*;
    use crate::private::{forest::hamt::HamtForest, PrivateDirectory};
    use chrono::Utc;
    use rand_chacha::ChaCha12Rng;
    use rand_core::SeedableRng;
    use wnfs_common::MemoryBlockStore;

    struct TestSetup {
        rng: ChaCha12Rng,
        store: MemoryBlockStore,
        forest: Rc<HamtForest>,
        root_dir: Rc<PrivateDirectory>,
        discrepancy_budget: usize,
    }

    impl TestSetup {
        fn new() -> Self {
            let mut rng = ChaCha12Rng::seed_from_u64(0);
            let store = MemoryBlockStore::default();
            let forest = Rc::new(HamtForest::new_rsa_2048(&mut rng));
            let root_dir = Rc::new(PrivateDirectory::new(
                &forest.empty_name(),
                Utc::now(),
                &mut rng,
            ));

            Self {
                rng,
                store,
                forest,
                root_dir,
                discrepancy_budget: 1_000_000,
            }
        }
    }

    #[async_std::test]
    async fn previous_of_root_node() {
        let TestSetup {
            mut rng,
            mut store,
            ref mut forest,
            mut root_dir,
            discrepancy_budget,
        } = TestSetup::new();

        let rng = &mut rng;
        let store = &mut store;

        root_dir.store(forest, store, rng).await.unwrap();

        let past_dir = root_dir.clone();

        root_dir
            .write(
                &["file.txt".into()],
                true,
                Utc::now(),
                b"file".to_vec(),
                forest,
                store,
                rng,
            )
            .await
            .unwrap();

        root_dir.store(forest, store, rng).await.unwrap();

        root_dir
            .mkdir(&["docs".into()], true, Utc::now(), forest, store, rng)
            .await
            .unwrap();

        root_dir.store(forest, store, rng).await.unwrap();

        let mut iterator = PrivateNodeOnPathHistory::of(
            root_dir,
            past_dir,
            discrepancy_budget,
            &[],
            true,
            Rc::clone(forest),
            store,
        )
        .await
        .unwrap();

        assert!(iterator.get_previous(store).await.unwrap().is_some());
        assert!(iterator.get_previous(store).await.unwrap().is_some());
        assert!(iterator.get_previous(store).await.unwrap().is_none());
    }

    /// This test will generate the following file system structure:
    ///
    /// (horizontal = time series, vertical = hierarchy)
    /// ```plain
    /// ┌────────────┐              ┌────────────┐              ┌────────────┐
    /// │            │              │            │              │            │
    /// │    Root    ├─────────────►│    Root    ├─────────────►│    Root    │
    /// │            │              │            │              │            │
    /// └────────────┘              └─────┬──────┘              └─────┬──────┘
    ///                                   │                           │
    ///                                   │                           │
    ///                                   ▼                           ▼
    ///                             ┌────────────┐              ┌────────────┐
    ///                             │            │              │            │
    ///                             │    Docs    ├─────────────►│    Docs    │
    ///                             │            │              │            │
    ///                             └─────┬──────┘              └─────┬──────┘
    ///                                   │                           │
    ///                                   │                           │
    ///                                   ▼                           ▼
    ///                             ┌────────────┐              ┌────────────┐
    ///                             │            │              │            │
    ///                             │  Notes.md  ├─────────────►│  Notes.md  │
    ///                             │            │              │            │
    ///                             └────────────┘              └────────────┘
    /// ```
    ///
    /// Then, given the skip ratchet for revision 0 of "Root" and revision 2 of "Root",
    /// it will ask for the backwards-history of the "Root/Docs/Notes.md" file.
    #[async_std::test]
    async fn previous_of_path() {
        let TestSetup {
            mut rng,
            mut store,
            ref mut forest,
            mut root_dir,
            discrepancy_budget,
        } = TestSetup::new();

        let rng = &mut rng;
        let store = &mut store;

        root_dir.store(forest, store, rng).await.unwrap();

        let past_dir = root_dir.clone();

        let path = ["Docs".into(), "Notes.md".into()];

        root_dir
            .write(&path, true, Utc::now(), b"Hi".to_vec(), forest, store, rng)
            .await
            .unwrap();

        root_dir.store(forest, store, rng).await.unwrap();

        root_dir
            .write(
                &path,
                true,
                Utc::now(),
                b"World".to_vec(),
                forest,
                store,
                rng,
            )
            .await
            .unwrap();

        root_dir.store(forest, store, rng).await.unwrap();

        let mut iterator = PrivateNodeOnPathHistory::of(
            root_dir,
            past_dir,
            discrepancy_budget,
            &path,
            true,
            Rc::clone(forest),
            store,
        )
        .await
        .unwrap();

        assert_eq!(
            iterator
                .get_previous(store)
                .await
                .unwrap()
                .unwrap()
                .as_file()
                .unwrap()
                .get_content(forest, store)
                .await
                .unwrap(),
            b"Hi".to_vec()
        );

        assert!(iterator.get_previous(store).await.unwrap().is_none());
    }

    /// This test will generate the following file system structure:
    ///
    /// (horizontal = time series, vertical = hierarchy)
    /// ```plain
    /// ┌────────────┐              ┌────────────┐
    /// │            │              │            │
    /// │    Root    ├─────────────►│    Root    │
    /// │            │              │            │
    /// └────────────┘              └─────┬──────┘
    ///                                   │
    ///                                   │
    ///                                   ▼
    ///                             ┌────────────┐              ┌────────────┐
    ///                             │            │              │            │
    ///                             │    Docs    ├─────────────►│    Docs    │
    ///                             │            │              │            │
    ///                             └─────┬──────┘              └─────┬──────┘
    ///                                   │                           │
    ///                                   │                           │
    ///                                   ▼                           ▼
    ///                             ┌────────────┐              ┌────────────┐
    ///                             │            │              │            │
    ///                             │  Notes.md  ├─────────────►│  Notes.md  │
    ///                             │            │              │            │
    ///                             └────────────┘              └────────────┘
    /// ```
    ///
    /// This is testing a case where the file system wasn't rooted completely.
    /// Imagine someone wrote the `Notes.md` file with only access up to `Root/Docs`.
    /// The file system diagram looks like this:
    #[async_std::test]
    async fn previous_of_seeking() {
        let TestSetup {
            mut rng,
            mut store,
            ref mut forest,
            mut root_dir,
            discrepancy_budget,
        } = TestSetup::new();

        let rng = &mut rng;
        let store = &mut store;

        root_dir.store(forest, store, rng).await.unwrap();

        let past_dir = root_dir.clone();

        let path = ["Docs".into(), "Notes.md".into()];

        root_dir
            .write(&path, true, Utc::now(), b"Hi".to_vec(), forest, store, rng)
            .await
            .unwrap();

        root_dir.store(forest, store, rng).await.unwrap();

        let docs_dir = root_dir
            .get_node(&["Docs".into()], true, forest, store)
            .await
            .unwrap();

        let mut docs_dir = docs_dir.unwrap().as_dir().unwrap();

        docs_dir
            .write(
                &["Notes.md".into()],
                true,
                Utc::now(),
                b"World".to_vec(),
                forest,
                store,
                rng,
            )
            .await
            .unwrap();

        docs_dir.store(forest, store, rng).await.unwrap();

        let mut iterator = PrivateNodeOnPathHistory::of(
            root_dir,
            past_dir,
            discrepancy_budget,
            &path,
            true,
            Rc::clone(forest),
            store,
        )
        .await
        .unwrap();

        assert_eq!(
            iterator
                .get_previous(store)
                .await
                .unwrap()
                .unwrap()
                .as_file()
                .unwrap()
                .get_content(forest, store)
                .await
                .unwrap(),
            b"Hi".to_vec()
        );

        assert!(iterator.get_previous(store).await.unwrap().is_none());
    }

    /// This test will generate the following file system structure:
    ///
    /// (horizontal = time series, vertical = hierarchy)
    /// ```plain
    /// ┌────────────┐                              ┌────────────┐
    /// │            │                              │            │
    /// │    Root    ├─────────────────────────────►│    Root    │
    /// │            │                              │            │
    /// └─────┬──────┘                              └─────┬──────┘
    ///       │                                           │
    ///       │                                           │
    ///       ▼                                           ▼
    /// ┌────────────┐        ┌────────────┐        ┌────────────┐
    /// │            │        │            │        │            │
    /// │    Docs    ├───────►│    Docs    ├───────►│    Docs    │
    /// │            │        │            │        │            │
    /// └─────┬──────┘        └─────┬──────┘        └─────┬──────┘
    ///       │                     │                     │
    ///       │                     │                     │
    ///       ▼                     ▼                     ▼
    /// ┌────────────┐        ┌────────────┐        ┌────────────┐
    /// │            │        │            │        │            │
    /// │  Notes.md  ├───────►│  Notes.md  ├───────►│  Notes.md  │
    /// │            │        │            │        │            │
    /// └────────────┘        └────────────┘        └────────────┘
    /// ```
    ///
    /// This case happens when someone who only has access up to
    /// `Root/Docs` writes two revisions of `Notes.md` and
    /// is later rooted by another peer that has full root access.
    #[async_std::test]
    async fn previous_with_multiple_child_changes() {
        let TestSetup {
            mut rng,
            mut store,
            ref mut forest,
            mut root_dir,
            discrepancy_budget,
        } = TestSetup::new();

        let rng = &mut rng;
        let store = &mut store;

        let path = ["Docs".into(), "Notes.md".into()];

        root_dir
            .write(
                &path,
                true,
                Utc::now(),
                b"rev 0".to_vec(),
                forest,
                store,
                rng,
            )
            .await
            .unwrap();

        root_dir.store(forest, store, rng).await.unwrap();

        let past_dir = root_dir.clone();

        let docs_dir = root_dir
            .get_node(&["Docs".into()], true, forest, store)
            .await
            .unwrap();

        let mut docs_dir = docs_dir.unwrap().as_dir().unwrap();

        docs_dir
            .write(
                &["Notes.md".into()],
                true,
                Utc::now(),
                b"rev 1".to_vec(),
                forest,
                store,
                rng,
            )
            .await
            .unwrap();

        docs_dir.store(forest, store, rng).await.unwrap();

        root_dir
            .write(
                &path,
                true,
                Utc::now(),
                b"rev 2".to_vec(),
                forest,
                store,
                rng,
            )
            .await
            .unwrap();

        root_dir.store(forest, store, rng).await.unwrap();

        let mut iterator = PrivateNodeOnPathHistory::of(
            root_dir,
            past_dir,
            discrepancy_budget,
            &path,
            true,
            Rc::clone(forest),
            store,
        )
        .await
        .unwrap();

        assert_eq!(
            iterator
                .get_previous(store)
                .await
                .unwrap()
                .unwrap()
                .as_file()
                .unwrap()
                .get_content(forest, store)
                .await
                .unwrap(),
            b"rev 1".to_vec()
        );

        assert_eq!(
            iterator
                .get_previous(store)
                .await
                .unwrap()
                .unwrap()
                .as_file()
                .unwrap()
                .get_content(forest, store)
                .await
                .unwrap(),
            b"rev 0".to_vec()
        );

        assert!(iterator.get_previous(store).await.unwrap().is_none());
    }

    /// This test will generate the following file system structure:
    ///
    /// (horizontal = time series, vertical = hierarchy)
    /// ```plain
    /// ┌────────────┐    ┌────────────┐    ┌────────────┐
    /// │            │    │            │    │            │
    /// │    Root    ├───►│    Root    ├───►│    Root    │
    /// │            │    │            │    │            │
    /// └─────┬──────┘    └─────┬──────┘    └─────┬──────┘
    ///       │                 │                 │
    ///       │ ┌───────────────┘                 │
    ///       ▼ ▼                                 ▼
    /// ┌────────────┐                      ┌────────────┐
    /// │            │                      │            │
    /// │    Docs    ├─────────────────────►│    Docs    │
    /// │            │                      │            │
    /// └─────┬──────┘                      └─────┬──────┘
    ///       │                                   │
    ///       │                                   │
    ///       ▼                                   ▼
    /// ┌────────────┐                      ┌────────────┐
    /// │            │                      │            │
    /// │  Notes.md  ├─────────────────────►│  Notes.md  │
    /// │            │                      │            │
    /// └────────────┘                      └────────────┘
    /// ```
    ///
    /// This scenario may happen very commonly when things are
    /// written to the root directory that aren't related to
    /// the path that is looked at for its history.
    #[async_std::test]
    async fn previous_with_unrelated_changes() {
        let TestSetup {
            mut rng,
            mut store,
            ref mut forest,
            mut root_dir,
            discrepancy_budget,
        } = TestSetup::new();

        let rng = &mut rng;
        let store = &mut store;

        let path = ["Docs".into(), "Notes.md".into()];

        root_dir
            .write(
                &path,
                true,
                Utc::now(),
                b"rev 0".to_vec(),
                forest,
                store,
                rng,
            )
            .await
            .unwrap();

        root_dir.store(forest, store, rng).await.unwrap();

        let past_dir = root_dir.clone();

        let mut root_dir = Rc::new(root_dir.prepare_next_revision().unwrap().clone());

        root_dir.store(forest, store, rng).await.unwrap();

        root_dir
            .write(
                &path,
                true,
                Utc::now(),
                b"rev 1".to_vec(),
                forest,
                store,
                rng,
            )
            .await
            .unwrap();

        let mut iterator = PrivateNodeOnPathHistory::of(
            root_dir,
            past_dir,
            discrepancy_budget,
            &path,
            true,
            Rc::clone(forest),
            store,
        )
        .await
        .unwrap();

        assert_eq!(
            iterator
                .get_previous(store)
                .await
                .unwrap()
                .unwrap()
                .as_file()
                .unwrap()
                .get_content(forest, store)
                .await
                .unwrap(),
            b"rev 0".to_vec()
        );

        assert!(iterator.get_previous(store).await.unwrap().is_none());
    }
}<|MERGE_RESOLUTION|>--- conflicted
+++ resolved
@@ -4,13 +4,8 @@
 };
 use crate::error::FsError;
 use anyhow::{bail, Result};
-<<<<<<< HEAD
-use libipld::Cid;
+use libipld_core::cid::Cid;
 use skip_ratchet::{PreviousIterator, Ratchet};
-=======
-use libipld_core::cid::Cid;
-use skip_ratchet::{ratchet::PreviousIterator, Ratchet};
->>>>>>> 25c52156
 use std::{collections::BTreeSet, rc::Rc};
 use wnfs_common::{BlockStore, PathNodes, PathNodesResult};
 
@@ -125,21 +120,12 @@
 
         self.header.ratchet = previous_ratchet;
 
-<<<<<<< HEAD
         let setup = self.forest.get_accumulator_setup();
-
-        let previous_node = PrivateNode::load(
+        let previous_node = PrivateNode::from_private_ref(
             &self
                 .header
                 .derive_revision_ref(setup)
-                .as_private_ref(previous_cid),
-=======
-        let previous_node = PrivateNode::from_private_ref(
-            &self
-                .header
-                .derive_revision_ref()
                 .into_private_ref(previous_cid),
->>>>>>> 25c52156
             &self.forest,
             store,
             self.header.name.parent(),
