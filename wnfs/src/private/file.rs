use super::{
    encrypted::Encrypted, forest::traits::PrivateForest, PrivateFileContentSerializable,
    PrivateNode, PrivateNodeContentSerializable, PrivateNodeHeader, PrivateRef, SnapshotKey,
    TemporalKey, AUTHENTICATION_TAG_SIZE, BLOCK_SEGMENT_DSI, NONCE_SIZE,
};
use crate::{error::FsError, traits::Id, WNFS_VERSION};
use anyhow::{bail, Result};
use async_once_cell::OnceCell;
use async_stream::try_stream;
use chrono::{DateTime, Utc};
use futures::{future, AsyncRead, Stream, StreamExt, TryStreamExt};
use libipld_core::cid::Cid;
use rand_core::CryptoRngCore;
use serde::{Deserialize, Serialize};
use std::{collections::BTreeSet, iter, rc::Rc};
use wnfs_common::{utils, BlockStore, Metadata, CODEC_RAW, MAX_BLOCK_SIZE};
use wnfs_nameaccumulator::{AccumulatorSetup, Name, NameSegment};

//--------------------------------------------------------------------------------------------------
// Constants
//--------------------------------------------------------------------------------------------------

/// The maximum block size is 2 ^ 18 but the first 12 bytes are reserved for the cipher text's initialization vector.
/// The ciphertext then also contains a 16 byte authentication tag.
/// This leaves a maximum of (2 ^ 18) - 12 - 16 = 262,116 bytes for the actual data.
///
/// More on that [here][priv-file].
///
/// [priv-file]: https://github.com/wnfs-wg/spec/blob/matheus23/file-sharding/spec/private-wnfs.md#314-private-file
pub const MAX_BLOCK_CONTENT_SIZE: usize = MAX_BLOCK_SIZE - NONCE_SIZE - AUTHENTICATION_TAG_SIZE;

//--------------------------------------------------------------------------------------------------
// Type Definitions
//--------------------------------------------------------------------------------------------------

/// Represents a file in the WNFS private filesystem.
///
/// # Examples
///
/// ```
/// use anyhow::Result;
/// use std::rc::Rc;
/// use chrono::Utc;
/// use rand::thread_rng;
/// use wnfs::{
///     private::{PrivateFile, forest::{hamt::HamtForest, traits::PrivateForest}},
///     common::{MemoryBlockStore, utils::get_random_bytes},
/// };
///
/// #[async_std::main]
/// async fn main() -> Result<()> {
///     let store = &MemoryBlockStore::new();
///     let rng = &mut thread_rng();
///     let forest = &mut Rc::new(HamtForest::new_rsa_2048(rng));
///
///     let file = PrivateFile::with_content(
///         &forest.empty_name(),
///         Utc::now(),
///         get_random_bytes::<100>(rng).to_vec(),
///         forest,
///         store,
///         rng,
///     )
///     .await?;
///
///     println!("file = {:?}", file);
///
///     Ok(())
/// }
/// ```
#[derive(Debug, Clone, PartialEq)]
pub struct PrivateFile {
    pub header: PrivateNodeHeader,
    pub(crate) content: PrivateFileContent,
}

#[derive(Debug)]
pub(crate) struct PrivateFileContent {
    pub(crate) persisted_as: OnceCell<Cid>,
    pub(crate) previous: BTreeSet<(usize, Encrypted<Cid>)>,
    pub(crate) metadata: Metadata,
    pub(crate) content: FileContent,
}

/// The content of a file.
/// It is stored inline or stored in blocks.
#[derive(Debug, Clone, PartialEq, Eq, Serialize, Deserialize)]
pub(crate) enum FileContent {
    Inline {
        data: Vec<u8>,
    },
    External {
        key: SnapshotKey,
        block_count: usize,
        block_content_size: usize,
    },
}

//--------------------------------------------------------------------------------------------------
// Implementations
//--------------------------------------------------------------------------------------------------

impl PrivateFile {
    /// Creates an empty file.
    ///
    /// # Examples
    ///
    /// ```
    /// use wnfs::private::{
    ///     PrivateFile, forest::{hamt::HamtForest, traits::PrivateForest},
    /// };
    /// use chrono::Utc;
    /// use rand::thread_rng;
    ///
    /// let rng = &mut thread_rng();
    /// let forest = HamtForest::new_rsa_2048(rng);
    /// let file = PrivateFile::new(
    ///     &forest.empty_name(),
    ///     Utc::now(),
    ///     rng,
    /// );
    ///
    /// println!("file = {:?}", file);
    /// ```
    pub fn new(parent_name: &Name, time: DateTime<Utc>, rng: &mut impl CryptoRngCore) -> Self {
        Self {
            header: PrivateNodeHeader::new(parent_name, rng),
            content: PrivateFileContent {
                persisted_as: OnceCell::new(),
                metadata: Metadata::new(time),
                previous: BTreeSet::new(),
                content: FileContent::Inline { data: vec![] },
            },
        }
    }

    /// Creates a file with provided content.
    ///
    /// # Examples
    ///
    /// ```
    /// use std::rc::Rc;
    /// use chrono::Utc;
    /// use rand::thread_rng;
    /// use wnfs::{
    ///     private::{PrivateFile, forest::{hamt::HamtForest, traits::PrivateForest}},
    ///     common::{MemoryBlockStore, utils::get_random_bytes},
    /// };
    ///
    /// #[async_std::main]
    /// async fn main() {
    ///     let store = &MemoryBlockStore::new();
    ///     let rng = &mut thread_rng();
    ///     let forest = &mut Rc::new(HamtForest::new_rsa_2048(rng));
    ///
    ///     let file = PrivateFile::with_content(
    ///         &forest.empty_name(),
    ///         Utc::now(),
    ///         get_random_bytes::<100>(rng).to_vec(),
    ///         forest,
    ///         store,
    ///         rng,
    ///     )
    ///     .await
    ///     .unwrap();
    ///
    ///     println!("file = {:?}", file);
    /// }
    /// ```
    pub async fn with_content(
        parent_name: &Name,
        time: DateTime<Utc>,
        content: Vec<u8>,
        forest: &mut impl PrivateForest,
        store: &impl BlockStore,
        rng: &mut impl CryptoRngCore,
    ) -> Result<Self> {
        let header = PrivateNodeHeader::new(parent_name, rng);
        let content =
            Self::prepare_content(&header.get_revision_name(), content, forest, store, rng).await?;

        Ok(Self {
            header,
            content: PrivateFileContent {
                persisted_as: OnceCell::new(),
                metadata: Metadata::new(time),
                previous: BTreeSet::new(),
                content,
            },
        })
    }

    /// Creates a file with provided content as a stream.
    ///
    /// Depending on the BlockStore implementation this will
    /// use essentially O(1) memory (roughly `2 * MAX_BLOCK_CONTENT_SIZE` bytes).
    ///
    /// # Examples
    ///
    /// ```
    /// use std::rc::Rc;
    /// use anyhow::Result;
    /// use async_std::fs::File;
    /// use chrono::Utc;
    /// use rand::thread_rng;
    /// use wnfs::{
    ///     private::{PrivateFile, forest::{hamt::HamtForest, traits::PrivateForest}},
    ///     common::MemoryBlockStore,
    /// };
    ///
    /// #[async_std::main]
    /// async fn main() -> Result<()> {
    ///     let disk_file = File::open("./test/fixtures/Clara Schumann, Scherzo no. 2, Op. 14.mp3").await?;
    ///
    ///     let store = &MemoryBlockStore::new();
    ///     let rng = &mut thread_rng();
    ///     let forest = &mut Rc::new(HamtForest::new_rsa_2048(rng));
    ///
    ///     let file = PrivateFile::with_content_streaming(
    ///         &forest.empty_name(),
    ///         Utc::now(),
    ///         disk_file,
    ///         forest,
    ///         store,
    ///         rng,
    ///     )
    ///     .await?;
    ///
    ///     println!("file = {:?}", file);
    ///
    ///     Ok(())
    /// }
    /// ```
    pub async fn with_content_streaming(
        parent_name: &Name,
        time: DateTime<Utc>,
        content: impl AsyncRead + Unpin,
        forest: &mut impl PrivateForest,
        store: &impl BlockStore,
        rng: &mut impl CryptoRngCore,
    ) -> Result<Self> {
        let header = PrivateNodeHeader::new(parent_name, rng);
        let content = Self::prepare_content_streaming(
            &header.get_revision_name(),
            content,
            forest,
            store,
            rng,
        )
        .await?;

        Ok(Self {
            header,
            content: PrivateFileContent {
                persisted_as: OnceCell::new(),
                metadata: Metadata::new(time),
                previous: BTreeSet::new(),
                content,
            },
        })
    }

    /// Streams the content of a file as chunk of blocks.
    ///
    /// # Examples
    ///
    /// ```
    /// use anyhow::Result;
    /// use std::rc::Rc;
    /// use chrono::Utc;
    /// use rand::thread_rng;
    /// use wnfs::{
    ///     private::{PrivateFile, forest::{hamt::HamtForest, traits::PrivateForest}},
    ///     common::{MemoryBlockStore, utils::get_random_bytes},
    /// };
    /// use futures::{future, TryStreamExt};
    ///
    /// #[async_std::main]
    /// async fn main() -> Result<()> {
    ///     let store = &MemoryBlockStore::new();
    ///     let rng = &mut thread_rng();
    ///     let forest = &mut Rc::new(HamtForest::new_rsa_2048(rng));
    ///
    ///     let content = get_random_bytes::<100>(rng).to_vec();
    ///     let file = PrivateFile::with_content(
    ///         &forest.empty_name(),
    ///         Utc::now(),
    ///         content.clone(),
    ///         forest,
    ///         store,
    ///         rng,
    ///     )
    ///     .await?;
    ///
    ///     let mut stream_content = vec![];
    ///     file.stream_content(0, forest, store)
    ///         .try_for_each(|chunk| {
    ///             stream_content.extend_from_slice(&chunk);
    ///             future::ready(Ok(()))
    ///         })
    ///         .await?;
    ///
    ///     assert_eq!(content, stream_content);
    ///
    ///     Ok(())
    /// }
    /// ```
    pub fn stream_content<'a>(
        &'a self,
        index: usize,
        forest: &'a impl PrivateForest,
        store: &'a impl BlockStore,
    ) -> impl Stream<Item = Result<Vec<u8>>> + 'a {
        Box::pin(try_stream! {
            match &self.content.content {
                FileContent::Inline { data } => {
                    if index != 0 {
                        Err(FsError::FileShardNotFound)?
                    }

                    yield data.clone()
                },
                FileContent::External {
                    key,
                    block_count,
                    ..
                } => {
                    let name = &self.header.name;
                    for name in Self::generate_shard_labels(key, index, *block_count, name) {
                        let bytes = Self::decrypt_block(key, &name, forest, store).await?;
                        yield bytes
                    }
                }
            }
        })
    }

    /// Reads a number of bytes starting from a given offset.
    pub async fn read_at<'a>(
        &'a self,
        offset: usize,
        size: usize,
        forest: &'a impl PrivateForest,
        store: &'a impl BlockStore,
    ) -> Result<Vec<u8>> {
        let block_content_size = MAX_BLOCK_CONTENT_SIZE;
        let chunk_size_upper_bound = (self.get_content_size_upper_bound() - offset).min(size);
        if chunk_size_upper_bound == 0 {
            return Ok(vec![]);
        }
        let first_block = offset / block_content_size;
        let last_block = (offset + size) / block_content_size;
        let mut bytes = Vec::with_capacity(chunk_size_upper_bound);
        let mut content_stream = self.stream_content(first_block, forest, store).enumerate();
        while let Some((i, chunk)) = content_stream.next().await {
            let chunk = chunk?;
            let index = first_block + i;
            let from = if index == first_block {
                (offset - index * block_content_size).min(chunk.len())
            } else {
                0
            };
            let to = if index == last_block {
                (offset + size - index * block_content_size).min(chunk.len())
            } else {
                chunk.len()
            };
            bytes.extend_from_slice(&chunk[from..to]);
            if index == last_block {
                break;
            }
        }
        Ok(bytes)
    }

    /// Gets the metadata of the file
    pub fn get_metadata(&self) -> &Metadata {
        &self.content.metadata
    }

    /// Gets the entire content of a file.
    ///
    /// # Examples
    ///
    /// ```
    /// use anyhow::Result;
    /// use std::rc::Rc;
    /// use chrono::Utc;
    /// use rand::thread_rng;
    /// use wnfs::{
    ///     private::{PrivateFile, forest::{hamt::HamtForest, traits::PrivateForest}},
    ///     common::{MemoryBlockStore, utils::get_random_bytes},
    /// };
    ///
    /// #[async_std::main]
    /// async fn main() -> Result<()> {
    ///     let store = &MemoryBlockStore::new();
    ///     let rng = &mut thread_rng();
    ///     let forest = &mut Rc::new(HamtForest::new_rsa_2048(rng));
    ///
    ///     let content = get_random_bytes::<100>(rng).to_vec();
    ///     let file = PrivateFile::with_content(
    ///         &forest.empty_name(),
    ///         Utc::now(),
    ///         content.clone(),
    ///         forest,
    ///         store,
    ///         rng,
    ///     )
    ///     .await?;
    ///
    ///     let mut all_content = file.get_content(forest, store).await?;
    ///
    ///     assert_eq!(content, all_content);
    ///
    ///     Ok(())
    /// }
    /// ```
    pub async fn get_content(
        &self,
        forest: &impl PrivateForest,
        store: &impl BlockStore,
    ) -> Result<Vec<u8>> {
        // We're not using Vec::with_capacity here because
        // a call to get_content instead of stream_content seems to
        // indicate that the content is small enough to fit into
        // memory. So let's keep allocations low.
        let mut content = Vec::new();
        self.stream_content(0, forest, store)
            .try_for_each(|chunk| {
                content.extend_from_slice(&chunk);
                future::ready(Ok(()))
            })
            .await?;
        Ok(content)
    }

    /// Sets the content of a file.
    pub async fn set_content(
        &mut self,
        time: DateTime<Utc>,
        content: impl AsyncRead + Unpin,
        forest: &mut impl PrivateForest,
        store: &impl BlockStore,
        rng: &mut impl CryptoRngCore,
    ) -> Result<()> {
        self.content.metadata = Metadata::new(time);
        self.content.content = Self::prepare_content_streaming(
            &self.header.get_revision_name(),
            content,
            forest,
            store,
            rng,
        )
        .await?;
        Ok(())
    }

    /// Determines where to put the content of a file. This can either be inline or stored up in chunks in a private forest.
    pub(super) async fn prepare_content(
        file_revision_name: &Name,
        content: Vec<u8>,
        forest: &mut impl PrivateForest,
        store: &impl BlockStore,
        rng: &mut impl CryptoRngCore,
    ) -> Result<FileContent> {
        // TODO(appcypher): Use a better heuristic to determine when to use external storage.
        let key = SnapshotKey::from(utils::get_random_bytes(rng));
        let block_count = (content.len() as f64 / MAX_BLOCK_CONTENT_SIZE as f64).ceil() as usize;

        for (index, name) in
            Self::generate_shard_labels(&key, 0, block_count, file_revision_name).enumerate()
        {
            let start = index * MAX_BLOCK_CONTENT_SIZE;
            let end = content.len().min((index + 1) * MAX_BLOCK_CONTENT_SIZE);
            let slice = &content[start..end];

            let enc_bytes = key.encrypt(slice, rng)?;
            let content_cid = store.put_block(enc_bytes, CODEC_RAW).await?;

            forest
                .put_encrypted(&name, Some(content_cid), store)
                .await?;
        }

        Ok(FileContent::External {
            key,
            block_count,
            block_content_size: MAX_BLOCK_CONTENT_SIZE,
        })
    }

    /// Drains the content streamed-in and puts it into the private forest
    /// as blocks of encrypted data.
    /// Returns an external `FileContent` that contains necessary information
    /// to later retrieve the data.
    pub(super) async fn prepare_content_streaming(
        file_revision_name: &Name,
        mut content: impl AsyncRead + Unpin,
        forest: &mut impl PrivateForest,
        store: &impl BlockStore,
        rng: &mut impl CryptoRngCore,
    ) -> Result<FileContent> {
        let key = SnapshotKey::from(utils::get_random_bytes(rng));

        let mut block_index = 0;

        loop {
            let mut current_block = vec![0u8; MAX_BLOCK_SIZE];
            let nonce = SnapshotKey::generate_nonce(rng);
            current_block[..NONCE_SIZE].copy_from_slice(nonce.as_ref());

            // read up to MAX_BLOCK_CONTENT_SIZE content

            let content_end = NONCE_SIZE + MAX_BLOCK_CONTENT_SIZE;
            let (bytes_written, done) =
                utils::read_fully(&mut content, &mut current_block[NONCE_SIZE..content_end])
                    .await?;

            // truncate the vector to its actual length.
            current_block.truncate(bytes_written + NONCE_SIZE);

            let tag = key.encrypt_in_place(&nonce, &mut current_block[NONCE_SIZE..])?;
            current_block.extend_from_slice(tag.as_ref());

            let content_cid = store.put_block(current_block, CODEC_RAW).await?;

            let name = Self::create_block_name(&key, block_index, file_revision_name);
            forest
                .put_encrypted(&name, Some(content_cid), store)
                .await?;

            block_index += 1;

            if done {
                break;
            }
        }

        Ok(FileContent::External {
            key,
            block_count: block_index,
            block_content_size: MAX_BLOCK_CONTENT_SIZE,
        })
    }

    /// Gets the upper bound of a file content size.
    pub fn get_content_size_upper_bound(&self) -> usize {
        match &self.content.content {
            FileContent::Inline { data } => data.len(),
            FileContent::External {
                block_count,
                block_content_size,
                ..
            } => block_count * block_content_size,
        }
    }

    /// Decrypts a block of a file's content.
    async fn decrypt_block(
        key: &SnapshotKey,
        name: &Name,
        forest: &impl PrivateForest,
        store: &impl BlockStore,
    ) -> Result<Vec<u8>> {
        let cid = forest
            .get_encrypted(name, store)
            .await?
            .ok_or(FsError::FileShardNotFound)?
            .iter()
            .next()
            .expect("Expected set with at least a one cid");

        let enc_bytes = store.get_block(cid).await?;
        let bytes = key.decrypt(&enc_bytes)?;

        Ok(bytes)
    }

    /// Generates the labels for the shards of a file.
    fn generate_shard_labels<'a>(
        key: &'a SnapshotKey,
        mut index: usize,
        block_count: usize,
        file_revision_name: &'a Name,
    ) -> impl Iterator<Item = Name> + 'a {
        iter::from_fn(move || {
            if index >= block_count {
                return None;
            }

            let label = Self::create_block_name(key, index, file_revision_name);
            index += 1;
            Some(label)
        })
    }

<<<<<<< HEAD
    /// Creates the label for a block of a file.
    fn create_block_name(key: &SnapshotKey, index: usize, file_revision_name: &Name) -> Name {
        let mut vec = Vec::with_capacity(40);
        vec.extend(key.0.as_bytes()); // 32 bytes
        vec.extend((index as u64).to_le_bytes()); // 8 bytes
        let block_segment = NameSegment::new_hashed(BLOCK_SEGMENT_DSI, vec);
=======
    fn create_revision_name(file_block_name: &Name, key: &SnapshotKey) -> Name {
        let revision_segment = NameSegment::from_digest(Sha3_256::new().chain_update(key.0));
        file_block_name.with_segments_added(Some(revision_segment))
    }

    /// Creates the label for a block of a file.
    fn create_block_label(key: &SnapshotKey, index: usize, file_revision_name: &Name) -> Name {
        let key_hash = Sha3_256::new()
            .chain_update(key.0)
            .chain_update(index.to_le_bytes());
        let elem = NameSegment::from_digest(key_hash);
>>>>>>> c17f6bb5

        file_revision_name.with_segments_added(Some(block_segment))
    }

    /// This should be called to prepare a node for modifications,
    /// if it's meant to be a successor revision of the current revision.
    ///
    /// This doesn't have any effect if the current state hasn't been `.store()`ed yet.
    /// Otherwise, it clones itself, stores its current CID in the previous links and
    /// advances its ratchet.
    pub(crate) fn prepare_next_revision<'a>(self: &'a mut Rc<Self>) -> Result<&'a mut Self> {
        let previous_cid = match self.content.persisted_as.get() {
            Some(cid) => *cid,
            None => {
                // The current revision wasn't written yet.
                // There's no point in advancing the revision even further.
                return Ok(Rc::make_mut(self));
            }
        };

        let temporal_key = self.header.derive_temporal_key();
        let previous_link = (1, Encrypted::from_value(previous_cid, &temporal_key)?);
        let cloned = Rc::make_mut(self);

        // We make sure to clear any cached states.
        cloned.content.persisted_as = OnceCell::new();
        cloned.content.previous = [previous_link].into_iter().collect();
        cloned.header.advance_ratchet();

        Ok(cloned)
    }

    /// Returns the private ref, if this file has been `.store()`ed before.
    pub(crate) fn derive_private_ref(&self, setup: &AccumulatorSetup) -> Option<PrivateRef> {
        self.content.persisted_as.get().map(|content_cid| {
            self.header
                .derive_revision_ref(setup)
                .into_private_ref(*content_cid)
        })
    }

    /// This prepares this file for key rotation, usually for moving or
    /// copying the file to some other place.
    ///
    /// Will reset the ratchet, so a different key is necessary for read access,
    /// will reset the inumber to reset write access,
    /// will update the name to be the sub-name of given parent name,
    /// so it inherits the write access rules from the new parent and
    /// resets the `persisted_as` pointer.
    /// Will copy and re-encrypt all external content.
    pub(crate) async fn prepare_key_rotation(
        &mut self,
        parent_name: &Name,
        forest: &mut impl PrivateForest,
        store: &impl BlockStore,
        rng: &mut impl CryptoRngCore,
    ) -> Result<()> {
        let content = self.get_content(forest, store).await?;

        self.header.inumber = NameSegment::new(rng);
        self.header.update_name(parent_name);
        self.header.reset_ratchet(rng);
        self.content.persisted_as = OnceCell::new();

        let content = Self::prepare_content(&self.header.name, content, forest, store, rng).await?;
        self.content.content = content;

        Ok(())
    }

    /// Stores this PrivateFile in the PrivateForest.
    pub(crate) async fn store(
        &self,
        forest: &mut impl PrivateForest,
        store: &impl BlockStore,
        rng: &mut impl CryptoRngCore,
    ) -> Result<PrivateRef> {
        let setup = &forest.get_accumulator_setup().clone();
        let header_cid = self.header.store(store, setup).await?;
        let temporal_key = self.header.derive_temporal_key();
        let snapshot_key = temporal_key.derive_snapshot_key();
        let name_with_revision = self.header.get_revision_name();

        let content_cid = self
            .content
            .store(header_cid, &snapshot_key, store, rng)
            .await?;

        forest
            .put_encrypted(&name_with_revision, [header_cid, content_cid], store)
            .await?;

        Ok(self
            .header
            .derive_revision_ref(setup)
            .into_private_ref(content_cid))
    }

    /// Creates a new [`PrivateFile`] from a [`PrivateFileContentSerializable`].
    pub(crate) async fn from_serializable(
        serializable: PrivateFileContentSerializable,
        temporal_key: &TemporalKey,
        cid: Cid,
        store: &impl BlockStore,
        parent_name: Option<Name>,
        setup: &AccumulatorSetup,
    ) -> Result<Self> {
        if serializable.version.major != 0 || serializable.version.minor != 2 {
            bail!(FsError::UnexpectedVersion(serializable.version));
        }

        let content = PrivateFileContent {
            persisted_as: OnceCell::new_with(Some(cid)),
            previous: serializable.previous.into_iter().collect(),
            metadata: serializable.metadata,
            content: serializable.content,
        };

        let header = PrivateNodeHeader::load(
            &serializable.header_cid,
            temporal_key,
            store,
            parent_name,
            setup,
        )
        .await?;
        Ok(Self { header, content })
    }

    /// Wraps the file in a [`PrivateNode`].
    pub fn as_node(self: &Rc<Self>) -> PrivateNode {
        PrivateNode::File(Rc::clone(self))
    }
}

impl PrivateFileContent {
    /// Serializes the file to a dag-cbor representation.
    pub(crate) fn to_dag_cbor(&self, header_cid: Cid) -> Result<Vec<u8>> {
        Ok(serde_ipld_dagcbor::to_vec(
            &PrivateNodeContentSerializable::File(PrivateFileContentSerializable {
                version: WNFS_VERSION,
                previous: self.previous.iter().cloned().collect(),
                header_cid,
                metadata: self.metadata.clone(),
                content: self.content.clone(),
            }),
        )?)
    }

    pub(crate) async fn store(
        &self,
        header_cid: Cid,
        snapshot_key: &SnapshotKey,
        store: &impl BlockStore,
        rng: &mut impl CryptoRngCore,
    ) -> Result<Cid> {
        Ok(*self
            .persisted_as
            .get_or_try_init::<anyhow::Error>(async {
                // TODO(matheus23) deduplicate when reworking serialization

                // Serialize node to cbor.
                let bytes = self.to_dag_cbor(header_cid)?;

                // Encrypt bytes with snapshot key.
                let block = snapshot_key.encrypt(&bytes, rng)?;

                // Store content section in blockstore and get Cid.
                store.put_block(block, CODEC_RAW).await
            })
            .await?)
    }
}

impl PartialEq for PrivateFileContent {
    fn eq(&self, other: &Self) -> bool {
        self.previous == other.previous
            && self.metadata == other.metadata
            && self.content == other.content
    }
}

impl Clone for PrivateFileContent {
    fn clone(&self) -> Self {
        Self {
            persisted_as: OnceCell::new_with(self.persisted_as.get().cloned()),
            previous: self.previous.clone(),
            metadata: self.metadata.clone(),
            content: self.content.clone(),
        }
    }
}

impl Id for PrivateFile {
    fn get_id(&self) -> String {
        format!("{:p}", &self.header)
    }
}

//--------------------------------------------------------------------------------------------------
// Tests
//--------------------------------------------------------------------------------------------------

#[cfg(test)]
mod tests {
    use super::*;
    use crate::private::forest::hamt::HamtForest;
    use async_std::fs::File;
    use rand::Rng;
    use rand_chacha::ChaCha12Rng;
    use rand_core::SeedableRng;
    use wnfs_common::MemoryBlockStore;

    #[async_std::test]
    async fn can_create_empty_file() {
        let store = &MemoryBlockStore::new();
        let rng = &mut ChaCha12Rng::seed_from_u64(0);
        let forest = &Rc::new(HamtForest::new_rsa_2048(rng));

        let file = PrivateFile::new(&forest.empty_name(), Utc::now(), rng);
        let file_content = file.get_content(forest, store).await.unwrap();

        assert!(file_content.is_empty());
    }

    #[async_std::test]
    async fn can_stream_limited_content_from_file() {
        let mut content = vec![0u8; MAX_BLOCK_CONTENT_SIZE * 5];
        rand::thread_rng().fill(&mut content[..]);

        let store = &MemoryBlockStore::new();
        let rng = &mut ChaCha12Rng::seed_from_u64(0);
        let forest = &mut Rc::new(HamtForest::new_rsa_2048(rng));

        let file = PrivateFile::with_content(
            &forest.empty_name(),
            Utc::now(),
            content.clone(),
            forest,
            store,
            rng,
        )
        .await
        .unwrap();

        let mut collected_content = Vec::new();
        let mut block_limit = 2;
        file.stream_content(2, forest, store)
            .for_each(|chunk| {
                if block_limit == 0 {
                    return future::ready(());
                }

                collected_content.extend_from_slice(&chunk.unwrap());
                block_limit -= 1;
                future::ready(())
            })
            .await;

        assert_eq!(
            collected_content,
            content[2 * MAX_BLOCK_CONTENT_SIZE..4 * MAX_BLOCK_CONTENT_SIZE]
        );
    }

    #[async_std::test]
    async fn can_construct_file_from_stream() {
        let disk_file = File::open("./test/fixtures/Clara Schumann, Scherzo no. 2, Op. 14.mp3")
            .await
            .unwrap();

        let store = &MemoryBlockStore::new();
        let rng = &mut ChaCha12Rng::seed_from_u64(0);
        let forest = &mut Rc::new(HamtForest::new_rsa_2048(rng));

        let file = PrivateFile::with_content_streaming(
            &forest.empty_name(),
            Utc::now(),
            disk_file,
            forest,
            store,
            rng,
        )
        .await
        .unwrap();

        assert!(
            matches!(file.content.content, FileContent::External { block_count, .. } if block_count > 0)
        );
    }
}

#[cfg(test)]
mod proptests {
    use super::MAX_BLOCK_CONTENT_SIZE;
    use crate::private::{
        forest::{hamt::HamtForest, traits::PrivateForest},
        PrivateFile,
    };
    use async_std::io::Cursor;
    use chrono::Utc;
    use futures::{future, StreamExt};
    use rand_chacha::ChaCha12Rng;
    use rand_core::SeedableRng;
    use std::rc::Rc;
    use test_strategy::proptest;
    use wnfs_common::{BlockStoreError, MemoryBlockStore};

    /// Size of the test file at "./test/fixtures/Clara Schumann, Scherzo no. 2, Op. 14.mp3"
    const FIXTURE_SCHERZO_SIZE: usize = 4028150;

    #[proptest(cases = 100)]
    fn can_include_and_get_content_from_file(
        #[strategy(0..(MAX_BLOCK_CONTENT_SIZE * 2))] length: usize,
    ) {
        async_std::task::block_on(async {
            let content = vec![0u8; length];
            let store = &MemoryBlockStore::new();
            let rng = &mut ChaCha12Rng::seed_from_u64(0);
            let forest = &mut Rc::new(HamtForest::new_rsa_2048(rng));

            let file = PrivateFile::with_content(
                &forest.empty_name(),
                Utc::now(),
                content.clone(),
                forest,
                store,
                rng,
            )
            .await
            .unwrap();

            let collected_content = file.get_content(forest, store).await.unwrap();

            assert_eq!(collected_content, content);
        })
    }

    #[proptest(cases = 10)]
    fn can_include_and_stream_content_from_file(
        #[strategy(0..(MAX_BLOCK_CONTENT_SIZE * 2))] length: usize,
    ) {
        async_std::task::block_on(async {
            let content = vec![0u8; length];
            let store = &MemoryBlockStore::new();
            let rng = &mut ChaCha12Rng::seed_from_u64(0);
            let forest = &mut Rc::new(HamtForest::new_rsa_2048(rng));

            let file = PrivateFile::with_content(
                &forest.empty_name(),
                Utc::now(),
                content.clone(),
                forest,
                store,
                rng,
            )
            .await
            .unwrap();

            let mut collected_content = Vec::new();
            file.stream_content(0, forest, store)
                .for_each(|chunk| {
                    collected_content.extend_from_slice(&chunk.unwrap());
                    future::ready(())
                })
                .await;

            assert_eq!(collected_content, content);
        })
    }

    #[proptest(cases = 100)]
    fn can_propagate_missing_chunk_error(
        #[strategy(0..(MAX_BLOCK_CONTENT_SIZE * 2))] length: usize,
    ) {
        async_std::task::block_on(async {
            let store = &MemoryBlockStore::new();
            let rng = &mut ChaCha12Rng::seed_from_u64(0);
            let forest = &mut Rc::new(HamtForest::new_rsa_2048(rng));

            let mut file = PrivateFile::new(&forest.empty_name(), Utc::now(), rng);

            file.set_content(
                Utc::now(),
                &mut Cursor::new(vec![5u8; length]),
                forest,
                &MemoryBlockStore::default(),
                rng,
            )
            .await
            .unwrap();

            let error = file
                .get_content(forest, store)
                .await
                .expect_err("Expected error");

            let error = error.downcast_ref::<BlockStoreError>().unwrap();

            assert!(matches!(error, BlockStoreError::CIDNotFound(_)));
        })
    }

    #[proptest(cases = 10)]
    fn can_read_section_of_file(
        #[strategy(0..FIXTURE_SCHERZO_SIZE)] size: usize,
        #[strategy(0..FIXTURE_SCHERZO_SIZE)] offset: usize,
    ) {
        use async_std::{io::SeekFrom, prelude::*};
        async_std::task::block_on(async {
            let size = size.min(FIXTURE_SCHERZO_SIZE - offset);
            let mut disk_file = async_std::fs::File::open(
                "./test/fixtures/Clara Schumann, Scherzo no. 2, Op. 14.mp3",
            )
            .await
            .unwrap();

            let rng = &mut ChaCha12Rng::seed_from_u64(0);
            let forest = &mut Rc::new(HamtForest::new_rsa_2048(rng));
            let store = &MemoryBlockStore::new();

            let file = PrivateFile::with_content_streaming(
                &forest.empty_name(),
                Utc::now(),
                disk_file.clone(),
                forest,
                store,
                rng,
            )
            .await
            .unwrap();

            let mut source_content = vec![0u8; size];
            disk_file
                .seek(SeekFrom::Start(offset as u64))
                .await
                .unwrap();
            disk_file.read_exact(&mut source_content).await.unwrap();
            let wnfs_content = file.read_at(offset, size, forest, store).await.unwrap();

            assert_eq!(source_content, wnfs_content);
        })
    }
}<|MERGE_RESOLUTION|>--- conflicted
+++ resolved
@@ -595,26 +595,12 @@
         })
     }
 
-<<<<<<< HEAD
     /// Creates the label for a block of a file.
     fn create_block_name(key: &SnapshotKey, index: usize, file_revision_name: &Name) -> Name {
         let mut vec = Vec::with_capacity(40);
-        vec.extend(key.0.as_bytes()); // 32 bytes
+        vec.extend(key.0); // 32 bytes
         vec.extend((index as u64).to_le_bytes()); // 8 bytes
         let block_segment = NameSegment::new_hashed(BLOCK_SEGMENT_DSI, vec);
-=======
-    fn create_revision_name(file_block_name: &Name, key: &SnapshotKey) -> Name {
-        let revision_segment = NameSegment::from_digest(Sha3_256::new().chain_update(key.0));
-        file_block_name.with_segments_added(Some(revision_segment))
-    }
-
-    /// Creates the label for a block of a file.
-    fn create_block_label(key: &SnapshotKey, index: usize, file_revision_name: &Name) -> Name {
-        let key_hash = Sha3_256::new()
-            .chain_update(key.0)
-            .chain_update(index.to_le_bytes());
-        let elem = NameSegment::from_digest(key_hash);
->>>>>>> c17f6bb5
 
         file_revision_name.with_segments_added(Some(block_segment))
     }
