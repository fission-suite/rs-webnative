<<<<<<< HEAD
use anyhow::Result;
use async_once_cell::OnceCell;
use chrono::{DateTime, Utc};
use libipld::{cbor::DagCborCodec, prelude::Encode, Cid};
use rand_core::RngCore;
use semver::Version;
use serde::{de::Error as DeError, ser::Error as SerError, Deserialize, Deserializer, Serialize};
use std::{collections::BTreeSet, rc::Rc};

use crate::{dagcbor, utils, BlockStore, Id, Metadata, NodeType};

use super::{encrypted::Encrypted, namefilter::Namefilter, Key, PrivateNodeHeader, RevisionKey};
=======
use super::{
    namefilter::Namefilter, Key, PrivateForest, PrivateNodeHeader, RevisionKey, NONCE_SIZE,
};
use crate::{
    dagcbor, utils::get_random_bytes, BlockStore, FsError, Hasher, Id, Metadata, NodeType,
    MAX_BLOCK_SIZE,
};
use anyhow::Result;
use async_stream::try_stream;
use chrono::{DateTime, Utc};
use futures::{Stream, StreamExt};
use rand_core::RngCore;
use semver::Version;
use serde::{de::Error as DeError, ser::Error as SerError, Deserialize, Deserializer, Serialize};
use sha3::Sha3_256;
use std::{iter, rc::Rc};

//--------------------------------------------------------------------------------------------------
// Constants
//--------------------------------------------------------------------------------------------------

/// The maximum block size is 2 ^ 18 but the first 12 bytes are reserved for the cipher text's initialization vector.
/// This leaves a maximum of (2 ^ 18) - 12 = 262,132 bytes for the actual data.
///
/// More on that [here][priv-file].
///
/// [priv-file]: https://github.com/wnfs-wg/spec/blob/matheus23/file-sharding/spec/private-wnfs.md#314-private-file
pub const MAX_BLOCK_CONTENT_SIZE: usize = MAX_BLOCK_SIZE - NONCE_SIZE;
>>>>>>> 5babeb14

//--------------------------------------------------------------------------------------------------
// Type Definitions
//--------------------------------------------------------------------------------------------------

/// Represents a file in the WNFS private filesystem.
///
/// # Examples
///
/// ```
/// use std::rc::Rc;
/// use chrono::Utc;
/// use rand::thread_rng;
/// use wnfs::{
///     private::{PrivateForest, PrivateRef},
///     MemoryBlockStore, Namefilter, PrivateFile,
///     utils::get_random_bytes, MAX_BLOCK_SIZE
/// };
///
/// #[async_std::main]
/// async fn main() {
///     let store = &mut MemoryBlockStore::default();
///     let rng = &mut thread_rng();
///     let forest = Rc::new(PrivateForest::new());
///
///     let (file, _) = PrivateFile::with_content(
///         Namefilter::default(),
///         Utc::now(),
///         get_random_bytes::<100>(rng).to_vec(),
///         forest,
///         store,
///         rng,
///     )
///     .await
///     .unwrap();
///
///     println!("file = {:?}", file);
/// }
/// ```
#[derive(Debug)]
pub struct PrivateFile {
    persisted_as: OnceCell<Cid>,
    pub version: Version,
    pub header: PrivateNodeHeader,
    pub previous: Option<Encrypted<BTreeSet<Cid>>>,
    pub metadata: Metadata,
<<<<<<< HEAD
    pub content: Vec<u8>,
=======
    pub(crate) content: FileContent,
}

/// The content of a file.
/// It is stored inline or stored in blocks.
#[derive(Debug, Clone, PartialEq, Eq, Serialize, Deserialize)]
pub(crate) enum FileContent {
    Inline {
        data: Vec<u8>,
    },
    External {
        key: Key,
        block_count: usize,
        block_content_size: usize,
    },
>>>>>>> 5babeb14
}

#[derive(Debug, Clone, Serialize, Deserialize)]
struct PrivateFileSerializable {
    pub r#type: NodeType,
    pub version: Version,
    pub header: Vec<u8>,
    pub previous: Option<Encrypted<BTreeSet<Cid>>>,
    pub metadata: Metadata,
    pub content: FileContent,
}

//--------------------------------------------------------------------------------------------------
// Implementations
//--------------------------------------------------------------------------------------------------

impl PrivateFile {
    /// Creates an empty file.
    ///
    /// # Examples
    ///
    /// ```
    /// use wnfs::{PrivateFile, Namefilter, Id};
    /// use chrono::Utc;
    /// use rand::thread_rng;
    ///
    /// let rng = &mut thread_rng();
    /// let file = PrivateFile::new(
    ///     Namefilter::default(),
    ///     Utc::now(),
    ///     rng,
    /// );
    ///
    /// println!("file = {:?}", file);
    /// ```
    pub fn new<R: RngCore>(parent_bare_name: Namefilter, time: DateTime<Utc>, rng: &mut R) -> Self {
        Self {
            version: Version::new(0, 2, 0),
            metadata: Metadata::new(time),
            header: PrivateNodeHeader::new(parent_bare_name, rng),
            content: FileContent::Inline { data: vec![] },
        }
    }

    /// Creates a file with provided content.
    ///
    /// # Examples
    ///
    /// ```
    /// use std::rc::Rc;
    /// use chrono::Utc;
    /// use rand::thread_rng;
    /// use wnfs::{
    ///     private::{PrivateForest, PrivateRef},
    ///     MemoryBlockStore, Namefilter, PrivateFile,
    ///     utils::get_random_bytes, MAX_BLOCK_SIZE
    /// };
    ///
    /// #[async_std::main]
    /// async fn main() {
    ///     let store = &mut MemoryBlockStore::default();
    ///     let rng = &mut thread_rng();
    ///     let forest = Rc::new(PrivateForest::new());
    ///
    ///     let (file, _) = PrivateFile::with_content(
    ///         Namefilter::default(),
    ///         Utc::now(),
    ///         get_random_bytes::<100>(rng).to_vec(),
    ///         forest,
    ///         store,
    ///         rng,
    ///     )
    ///     .await
    ///     .unwrap();
    ///
    ///     println!("file = {:?}", file);
    /// }
    /// ```
    pub async fn with_content<B: BlockStore, R: RngCore>(
        parent_bare_name: Namefilter,
        time: DateTime<Utc>,
        content: Vec<u8>,
        forest: Rc<PrivateForest>,
        store: &mut B,
        rng: &mut R,
<<<<<<< HEAD
    ) -> Self {
        Self {
            persisted_as: OnceCell::new(),
            version: Version::new(0, 2, 0),
            header: PrivateNodeHeader::new(parent_bare_name, rng),
            previous: None,
            metadata: Metadata::new(time),
            content,
        }
    }

    /// This should be called to prepare a node for modifications,
    /// if it's meant to be a successor revision of the current revision.
    ///
    /// It will store the current revision in the given `BlockStore` to
    /// retrieve its CID and put that into the `previous` links,
    /// as well as advancing the ratchet and resetting the `persisted_as` pointer.
    pub(crate) async fn prepare_next_revision<B: BlockStore>(
        self: Rc<Self>,
        store: &mut B,
        rng: &mut impl RngCore,
    ) -> Result<Self> {
        let cid = self.store(store, rng).await?;

        let mut cloned = Rc::try_unwrap(self).unwrap_or_else(|rc| (*rc).clone());
        cloned.persisted_as = OnceCell::new(); // Also done in `.clone()`, but need this to work in case try_unwrap optimizes.
        let key = cloned.header.get_private_ref()?.revision_key.0;
        let previous = Encrypted::from_value(BTreeSet::from([cid]), &key, rng)?;

        cloned.previous = Some(previous);
        cloned.header.advance_ratchet();

        Ok(cloned)
    }

    /// This prepares this file for key rotation, usually for moving or
    /// copying the file to some other place.
    ///
    /// Will reset the ratchet, so a different key is necessary for read access,
    /// will reset the inumber to reset write access,
    /// will update the bare namefilter to match the new parent's namefilter,
    /// so it inherits the write access rules from the new parent and
    /// resets the `persisted_as` pointer.
    pub(crate) fn prepare_key_rotation(
        &mut self,
        parent_bare_name: Namefilter,
        rng: &mut impl RngCore,
    ) {
        self.header.inumber = utils::get_random_bytes(rng);
        self.header.update_bare_name(parent_bare_name);
        self.header.reset_ratchet(rng);
        self.persisted_as = OnceCell::new();
=======
    ) -> Result<(Self, Rc<PrivateForest>)> {
        let header = PrivateNodeHeader::new(parent_bare_name, rng);
        let (content, forest) =
            Self::prepare_content(&header.bare_name, content, forest, store, rng).await?;

        Ok((
            Self {
                version: Version::new(0, 2, 0),
                metadata: Metadata::new(time),
                header,
                content,
            },
            forest,
        ))
    }

    /// Streams the content of a file as chunk of blocks.
    ///
    /// # Examples
    ///
    /// ```
    /// use std::rc::Rc;
    /// use chrono::Utc;
    /// use rand::thread_rng;
    /// use wnfs::{
    ///     private::{PrivateForest, PrivateRef},
    ///     MemoryBlockStore, Namefilter, PrivateFile,
    ///     utils::get_random_bytes, MAX_BLOCK_SIZE
    /// };
    /// use futures::{StreamExt};
    ///
    /// #[async_std::main]
    /// async fn main() {
    ///     let store = &mut MemoryBlockStore::default();
    ///     let rng = &mut thread_rng();
    ///     let forest = Rc::new(PrivateForest::new());
    ///
    ///     let content = get_random_bytes::<100>(rng).to_vec();
    ///     let (file, forest) = PrivateFile::with_content(
    ///         Namefilter::default(),
    ///         Utc::now(),
    ///         content.clone(),
    ///         forest,
    ///         store,
    ///         rng,
    ///     )
    ///     .await
    ///     .unwrap();
    ///
    ///     let mut stream_content = vec![];
    ///     let mut stream = file.stream_content(0, &forest, store);
    ///     while let Some(block) = stream.next().await {
    ///         stream_content.extend_from_slice(&block.unwrap());
    ///     }
    ///
    ///     assert_eq!(content, stream_content);
    /// }
    /// ```
    pub fn stream_content<'a, B: BlockStore>(
        &'a self,
        index: usize,
        forest: &'a PrivateForest,
        store: &'a B,
    ) -> impl Stream<Item = Result<Vec<u8>>> + 'a {
        Box::pin(try_stream! {
            match &self.content {
                FileContent::Inline { data } => {
                    if index != 0 {
                        Err(FsError::FileShardNotFound)?
                    }

                    yield data.clone()
                },
                FileContent::External {
                    key,
                    block_count,
                    ..
                } => {
                    let bare_name = &self.header.bare_name;
                    for label in Self::generate_shard_labels(key, index,  *block_count, bare_name) {
                        let bytes = Self::decrypt_block(key, &label, forest, store).await?;
                        yield bytes
                    }
                }
            }
        })
    }

    /// Gets the entire content of a file.
    ///
    /// # Examples
    ///
    /// ```
    /// use std::rc::Rc;
    /// use chrono::Utc;
    /// use rand::thread_rng;
    /// use wnfs::{
    ///     private::{PrivateForest, PrivateRef},
    ///     MemoryBlockStore, Namefilter, PrivateFile,
    ///     utils::get_random_bytes, MAX_BLOCK_SIZE
    /// };
    ///
    /// #[async_std::main]
    /// async fn main() {
    ///     let store = &mut MemoryBlockStore::default();
    ///     let rng = &mut thread_rng();
    ///     let forest = Rc::new(PrivateForest::new());
    ///
    ///     let content = get_random_bytes::<100>(rng).to_vec();
    ///     let (file, forest) = PrivateFile::with_content(
    ///         Namefilter::default(),
    ///         Utc::now(),
    ///         content.clone(),
    ///         forest,
    ///         store,
    ///         rng,
    ///     )
    ///     .await
    ///     .unwrap();
    ///
    ///     let mut all_content = file.get_content(&forest, store).await.unwrap();
    ///
    ///     assert_eq!(content, all_content);
    /// }
    /// ```
    pub async fn get_content<B: BlockStore>(
        &self,
        forest: &PrivateForest,
        store: &B,
    ) -> Result<Vec<u8>> {
        let mut content = Vec::with_capacity(self.get_content_size_upper_bound());
        let mut stream = self.stream_content(0, forest, store);
        while let Some(bytes) = stream.next().await {
            content.extend_from_slice(&bytes?);
        }
        Ok(content)
    }

    /// Determines where to put the content of a file. This can either be inline or stored up in chunks in a private forest.
    pub(super) async fn prepare_content<B: BlockStore, R: RngCore>(
        bare_name: &Namefilter,
        content: Vec<u8>,
        mut forest: Rc<PrivateForest>,
        store: &mut B,
        rng: &mut R,
    ) -> Result<(FileContent, Rc<PrivateForest>)> {
        // TODO(appcypher): Use a better heuristic to determine when to use external storage.
        let key = Key(get_random_bytes(rng));
        let block_count = (content.len() as f64 / MAX_BLOCK_CONTENT_SIZE as f64).ceil() as usize;

        for (index, label) in
            Self::generate_shard_labels(&key, 0, block_count, bare_name).enumerate()
        {
            let start = index * MAX_BLOCK_CONTENT_SIZE;
            let end = content.len().min((index + 1) * MAX_BLOCK_CONTENT_SIZE);
            let slice = &content[start..end];

            let enc_bytes = key.encrypt(&Key::generate_nonce(rng), slice)?;
            let content_cid = store.put_block(enc_bytes, libipld::IpldCodec::Raw).await?;

            forest = forest.put_encrypted(label, content_cid, store).await?;
        }

        Ok((
            FileContent::External {
                key,
                block_count,
                block_content_size: MAX_BLOCK_CONTENT_SIZE,
            },
            forest,
        ))
    }

    /// Gets the upper bound of a file content size.
    pub(crate) fn get_content_size_upper_bound(&self) -> usize {
        match &self.content {
            FileContent::Inline { data } => data.len(),
            FileContent::External {
                block_count,
                block_content_size,
                ..
            } => block_count * block_content_size,
        }
    }

    /// Decrypts a block of a file's content.
    async fn decrypt_block<B: BlockStore>(
        key: &Key,
        label: &Namefilter,
        forest: &PrivateForest,
        store: &B,
    ) -> Result<Vec<u8>> {
        let label_hash = &Sha3_256::hash(&label.as_bytes());

        let cids = forest
            .get_encrypted(label_hash, store)
            .await?
            .ok_or(FsError::FileShardNotFound)?;

        let cid = cids
            .iter()
            .next()
            .expect("Expected set with at least a Cid");

        let enc_bytes = store.get_block(cid).await?;
        let bytes = key.decrypt(&enc_bytes)?;

        Ok(bytes)
    }

    /// Generates the labels for the shards of a file.
    fn generate_shard_labels<'a>(
        key: &'a Key,
        mut index: usize,
        block_count: usize,
        bare_name: &'a Namefilter,
    ) -> impl Iterator<Item = Namefilter> + 'a {
        iter::from_fn(move || {
            if index >= block_count {
                return None;
            }

            let label = Self::create_block_label(key, index, bare_name);
            index += 1;
            Some(label)
        })
    }

    /// Creates the label for a block of a file.
    fn create_block_label(key: &Key, index: usize, bare_name: &Namefilter) -> Namefilter {
        let key_bytes = key.as_bytes();
        let key_hash = Sha3_256::hash(&[key_bytes, &index.to_le_bytes()[..]].concat());

        let mut label = bare_name.clone();
        label.add(&key_bytes);
        label.add(&key_hash);

        label
>>>>>>> 5babeb14
    }

    /// Serializes the file with provided Serde serialilzer.
    pub(crate) fn serialize<S, R: RngCore>(
        &self,
        serializer: S,
        rng: &mut R,
    ) -> Result<S::Ok, S::Error>
    where
        S: serde::Serializer,
    {
<<<<<<< HEAD
        let key = self
            .header
            .get_private_ref()
            .map_err(SerError::custom)?
            .revision_key;
=======
        let key = self.header.get_private_ref().revision_key;
>>>>>>> 5babeb14

        (PrivateFileSerializable {
            r#type: NodeType::PrivateFile,
            version: self.version.clone(),
            header: {
                let cbor_bytes = dagcbor::encode(&self.header).map_err(SerError::custom)?;
                key.0
                    .encrypt(&Key::generate_nonce(rng), &cbor_bytes)
                    .map_err(SerError::custom)?
            },
            previous: self.previous.clone(),
            metadata: self.metadata.clone(),
            content: self.content.clone(),
        })
        .serialize(serializer)
    }

    /// Deserializes the file with provided Serde deserializer and key.
<<<<<<< HEAD
    pub(crate) fn deserialize<'de, D>(
        deserializer: D,
        key: &RevisionKey,
        from_cid: Cid,
    ) -> Result<Self, D::Error>
=======
    pub(crate) fn deserialize<'de, D>(deserializer: D, key: &RevisionKey) -> Result<Self, D::Error>
>>>>>>> 5babeb14
    where
        D: Deserializer<'de>,
    {
        let PrivateFileSerializable {
            version,
            metadata,
            header,
            previous,
            content,
            ..
        } = PrivateFileSerializable::deserialize(deserializer)?;

        Ok(Self {
            persisted_as: OnceCell::new_with(Some(from_cid)),
            version,
            previous,
            metadata,
            header: {
                let cbor_bytes = key.0.decrypt(&header).map_err(DeError::custom)?;
                dagcbor::decode(&cbor_bytes).map_err(DeError::custom)?
            },
            content,
        })
    }

    pub(crate) async fn store<B: BlockStore>(
        &self,
        store: &mut B,
        rng: &mut impl RngCore,
    ) -> Result<Cid> {
        let cid = self
            .persisted_as
            .get_or_try_init::<anyhow::Error>(async {
                // TODO(matheus23) deduplicate when reworking serialization
                let private_ref = &self.header.get_private_ref()?;

                // Serialize node to cbor.
                let ipld = self.serialize(libipld::serde::Serializer, rng)?;
                let mut bytes = Vec::new();
                ipld.encode(DagCborCodec, &mut bytes)?;

                // Encrypt bytes with content key.
                let enc_bytes = private_ref
                    .content_key
                    .0
                    .encrypt(&Key::generate_nonce(rng), &bytes)?;

                // Store content section in blockstore and get Cid.
                store.put_block(enc_bytes, libipld::IpldCodec::Raw).await
            })
            .await?;

        Ok(*cid)
    }
}

impl PartialEq for PrivateFile {
    fn eq(&self, other: &Self) -> bool {
        self.header == other.header
            && self.version == other.version
            && self.previous == other.previous
            && self.metadata == other.metadata
            && self.content == other.content
    }
}

impl Clone for PrivateFile {
    fn clone(&self) -> Self {
        Self {
            persisted_as: OnceCell::new(),
            version: self.version.clone(),
            header: self.header.clone(),
            previous: self.previous.clone(),
            metadata: self.metadata.clone(),
            content: self.content.clone(),
        }
    }
}

impl Id for PrivateFile {
    fn get_id(&self) -> String {
        format!("{:p}", &self.header)
    }
}

//--------------------------------------------------------------------------------------------------
// Tests
//--------------------------------------------------------------------------------------------------

#[cfg(test)]
mod tests {
    use super::*;
    use crate::utils::test_setup;
    use rand::Rng;
    use test_strategy::proptest;

    #[async_std::test]
    async fn can_create_empty_file() {
        let (file, _) = test_setup::private!(file);
        let (ref forest, ref store) = test_setup::init!(forest, store);
        let file_content = file.get_content(forest, store).await.unwrap();

        assert!(file_content.is_empty());
    }

    #[async_std::test]
    async fn can_stream_limited_content_from_file() {
        let mut content = vec![0u8; MAX_BLOCK_CONTENT_SIZE * 5];
        rand::thread_rng().fill(&mut content[..]);

        let (file, (ref forest, ref store, _)) = test_setup::private!(file, content.clone());

        let mut collected_content = Vec::new();
        let mut stream = file.stream_content(2, forest, store);
        let mut block_limit = 2;
        while let Some(chunk) = stream.next().await {
            if block_limit == 0 {
                break;
            }

            collected_content.extend_from_slice(&chunk.unwrap());
            block_limit -= 1;
        }

        assert_eq!(
            collected_content,
            content[2 * MAX_BLOCK_CONTENT_SIZE..4 * MAX_BLOCK_CONTENT_SIZE]
        );
    }

    #[proptest(cases = 100)]
    fn can_include_and_get_content_from_file(
        #[strategy(0..(MAX_BLOCK_CONTENT_SIZE * 2))] length: usize,
    ) {
        async_std::task::block_on(async {
            let content = vec![0u8; length];
            let (file, (ref forest, ref store, _)) = test_setup::private!(file, content.clone());
            let collected_content = file.get_content(forest, store).await.unwrap();

            assert_eq!(collected_content, content);
        })
    }

    #[proptest(cases = 100)]
    fn can_include_and_stream_content_from_file(
        #[strategy(0..(MAX_BLOCK_CONTENT_SIZE * 2))] length: usize,
    ) {
        async_std::task::block_on(async {
            let content = vec![0u8; length];
            let (file, (ref forest, ref store, _)) = test_setup::private!(file, content.clone());

            let mut collected_content = Vec::new();
            let mut stream = file.stream_content(0, forest, store);
            while let Some(chunk) = stream.next().await {
                collected_content.extend_from_slice(&chunk.unwrap());
            }

            assert_eq!(collected_content, content);
        })
    }
}<|MERGE_RESOLUTION|>--- conflicted
+++ resolved
@@ -1,33 +1,22 @@
-<<<<<<< HEAD
+use super::{
+    encrypted::Encrypted, namefilter::Namefilter, Key, PrivateForest, PrivateNodeHeader,
+    RevisionKey, NONCE_SIZE,
+};
+use crate::{
+    dagcbor, utils, utils::get_random_bytes, BlockStore, FsError, Hasher, Id, Metadata, NodeType,
+    MAX_BLOCK_SIZE,
+};
 use anyhow::Result;
 use async_once_cell::OnceCell;
+use async_stream::try_stream;
 use chrono::{DateTime, Utc};
+use futures::{Stream, StreamExt};
 use libipld::{cbor::DagCborCodec, prelude::Encode, Cid};
 use rand_core::RngCore;
 use semver::Version;
 use serde::{de::Error as DeError, ser::Error as SerError, Deserialize, Deserializer, Serialize};
-use std::{collections::BTreeSet, rc::Rc};
-
-use crate::{dagcbor, utils, BlockStore, Id, Metadata, NodeType};
-
-use super::{encrypted::Encrypted, namefilter::Namefilter, Key, PrivateNodeHeader, RevisionKey};
-=======
-use super::{
-    namefilter::Namefilter, Key, PrivateForest, PrivateNodeHeader, RevisionKey, NONCE_SIZE,
-};
-use crate::{
-    dagcbor, utils::get_random_bytes, BlockStore, FsError, Hasher, Id, Metadata, NodeType,
-    MAX_BLOCK_SIZE,
-};
-use anyhow::Result;
-use async_stream::try_stream;
-use chrono::{DateTime, Utc};
-use futures::{Stream, StreamExt};
-use rand_core::RngCore;
-use semver::Version;
-use serde::{de::Error as DeError, ser::Error as SerError, Deserialize, Deserializer, Serialize};
 use sha3::Sha3_256;
-use std::{iter, rc::Rc};
+use std::{collections::BTreeSet, iter, rc::Rc};
 
 //--------------------------------------------------------------------------------------------------
 // Constants
@@ -40,7 +29,6 @@
 ///
 /// [priv-file]: https://github.com/wnfs-wg/spec/blob/matheus23/file-sharding/spec/private-wnfs.md#314-private-file
 pub const MAX_BLOCK_CONTENT_SIZE: usize = MAX_BLOCK_SIZE - NONCE_SIZE;
->>>>>>> 5babeb14
 
 //--------------------------------------------------------------------------------------------------
 // Type Definitions
@@ -87,9 +75,6 @@
     pub header: PrivateNodeHeader,
     pub previous: Option<Encrypted<BTreeSet<Cid>>>,
     pub metadata: Metadata,
-<<<<<<< HEAD
-    pub content: Vec<u8>,
-=======
     pub(crate) content: FileContent,
 }
 
@@ -105,7 +90,6 @@
         block_count: usize,
         block_content_size: usize,
     },
->>>>>>> 5babeb14
 }
 
 #[derive(Debug, Clone, Serialize, Deserialize)]
@@ -143,9 +127,11 @@
     /// ```
     pub fn new<R: RngCore>(parent_bare_name: Namefilter, time: DateTime<Utc>, rng: &mut R) -> Self {
         Self {
+            persisted_as: OnceCell::new(),
             version: Version::new(0, 2, 0),
             metadata: Metadata::new(time),
             header: PrivateNodeHeader::new(parent_bare_name, rng),
+            previous: None,
             content: FileContent::Inline { data: vec![] },
         }
     }
@@ -191,60 +177,6 @@
         forest: Rc<PrivateForest>,
         store: &mut B,
         rng: &mut R,
-<<<<<<< HEAD
-    ) -> Self {
-        Self {
-            persisted_as: OnceCell::new(),
-            version: Version::new(0, 2, 0),
-            header: PrivateNodeHeader::new(parent_bare_name, rng),
-            previous: None,
-            metadata: Metadata::new(time),
-            content,
-        }
-    }
-
-    /// This should be called to prepare a node for modifications,
-    /// if it's meant to be a successor revision of the current revision.
-    ///
-    /// It will store the current revision in the given `BlockStore` to
-    /// retrieve its CID and put that into the `previous` links,
-    /// as well as advancing the ratchet and resetting the `persisted_as` pointer.
-    pub(crate) async fn prepare_next_revision<B: BlockStore>(
-        self: Rc<Self>,
-        store: &mut B,
-        rng: &mut impl RngCore,
-    ) -> Result<Self> {
-        let cid = self.store(store, rng).await?;
-
-        let mut cloned = Rc::try_unwrap(self).unwrap_or_else(|rc| (*rc).clone());
-        cloned.persisted_as = OnceCell::new(); // Also done in `.clone()`, but need this to work in case try_unwrap optimizes.
-        let key = cloned.header.get_private_ref()?.revision_key.0;
-        let previous = Encrypted::from_value(BTreeSet::from([cid]), &key, rng)?;
-
-        cloned.previous = Some(previous);
-        cloned.header.advance_ratchet();
-
-        Ok(cloned)
-    }
-
-    /// This prepares this file for key rotation, usually for moving or
-    /// copying the file to some other place.
-    ///
-    /// Will reset the ratchet, so a different key is necessary for read access,
-    /// will reset the inumber to reset write access,
-    /// will update the bare namefilter to match the new parent's namefilter,
-    /// so it inherits the write access rules from the new parent and
-    /// resets the `persisted_as` pointer.
-    pub(crate) fn prepare_key_rotation(
-        &mut self,
-        parent_bare_name: Namefilter,
-        rng: &mut impl RngCore,
-    ) {
-        self.header.inumber = utils::get_random_bytes(rng);
-        self.header.update_bare_name(parent_bare_name);
-        self.header.reset_ratchet(rng);
-        self.persisted_as = OnceCell::new();
-=======
     ) -> Result<(Self, Rc<PrivateForest>)> {
         let header = PrivateNodeHeader::new(parent_bare_name, rng);
         let (content, forest) =
@@ -252,9 +184,11 @@
 
         Ok((
             Self {
+                persisted_as: OnceCell::new(),
                 version: Version::new(0, 2, 0),
                 metadata: Metadata::new(time),
                 header,
+                previous: None,
                 content,
             },
             forest,
@@ -483,7 +417,60 @@
         label.add(&key_hash);
 
         label
->>>>>>> 5babeb14
+    }
+
+    /// This should be called to prepare a node for modifications,
+    /// if it's meant to be a successor revision of the current revision.
+    ///
+    /// It will store the current revision in the given `BlockStore` to
+    /// retrieve its CID and put that into the `previous` links,
+    /// as well as advancing the ratchet and resetting the `persisted_as` pointer.
+    pub(crate) async fn prepare_next_revision<B: BlockStore>(
+        self: Rc<Self>,
+        store: &mut B,
+        rng: &mut impl RngCore,
+    ) -> Result<Self> {
+        let cid = self.store(store, rng).await?;
+
+        let mut cloned = Rc::try_unwrap(self).unwrap_or_else(|rc| (*rc).clone());
+        cloned.persisted_as = OnceCell::new(); // Also done in `.clone()`, but need this to work in case try_unwrap optimizes.
+        let key = cloned.header.get_private_ref().revision_key.0;
+        let previous = Encrypted::from_value(BTreeSet::from([cid]), &key, rng)?;
+
+        cloned.previous = Some(previous);
+        cloned.header.advance_ratchet();
+
+        Ok(cloned)
+    }
+
+    /// This prepares this file for key rotation, usually for moving or
+    /// copying the file to some other place.
+    ///
+    /// Will reset the ratchet, so a different key is necessary for read access,
+    /// will reset the inumber to reset write access,
+    /// will update the bare namefilter to match the new parent's namefilter,
+    /// so it inherits the write access rules from the new parent and
+    /// resets the `persisted_as` pointer.
+    /// Will copy and re-encrypt all external content.
+    pub(crate) async fn prepare_key_rotation<B: BlockStore>(
+        &mut self,
+        parent_bare_name: Namefilter,
+        forest: Rc<PrivateForest>,
+        store: &mut B,
+        rng: &mut impl RngCore,
+    ) -> Result<Rc<PrivateForest>> {
+        let content = self.get_content(&forest, store).await?;
+
+        self.header.inumber = utils::get_random_bytes(rng);
+        self.header.update_bare_name(parent_bare_name);
+        self.header.reset_ratchet(rng);
+        self.persisted_as = OnceCell::new();
+
+        let (content, forest) =
+            Self::prepare_content(&self.header.bare_name, content, forest, store, rng).await?;
+        self.content = content;
+
+        Ok(forest)
     }
 
     /// Serializes the file with provided Serde serialilzer.
@@ -495,15 +482,7 @@
     where
         S: serde::Serializer,
     {
-<<<<<<< HEAD
-        let key = self
-            .header
-            .get_private_ref()
-            .map_err(SerError::custom)?
-            .revision_key;
-=======
         let key = self.header.get_private_ref().revision_key;
->>>>>>> 5babeb14
 
         (PrivateFileSerializable {
             r#type: NodeType::PrivateFile,
@@ -522,15 +501,11 @@
     }
 
     /// Deserializes the file with provided Serde deserializer and key.
-<<<<<<< HEAD
     pub(crate) fn deserialize<'de, D>(
         deserializer: D,
         key: &RevisionKey,
         from_cid: Cid,
     ) -> Result<Self, D::Error>
-=======
-    pub(crate) fn deserialize<'de, D>(deserializer: D, key: &RevisionKey) -> Result<Self, D::Error>
->>>>>>> 5babeb14
     where
         D: Deserializer<'de>,
     {
@@ -565,7 +540,7 @@
             .persisted_as
             .get_or_try_init::<anyhow::Error>(async {
                 // TODO(matheus23) deduplicate when reworking serialization
-                let private_ref = &self.header.get_private_ref()?;
+                let private_ref = &self.header.get_private_ref();
 
                 // Serialize node to cbor.
                 let ipld = self.serialize(libipld::serde::Serializer, rng)?;
