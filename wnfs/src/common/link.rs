--- conflicted
+++ resolved
@@ -90,11 +90,7 @@
     }
 
     /// Gets an owned value from type. It attempts to it get from the store if it is not present in type.
-<<<<<<< HEAD
-    pub async fn get_owned_value<B: BlockStore + ?Sized>(self, store: &B) -> Result<T>
-=======
     pub async fn resolve_owned_value<B: BlockStore>(self, store: &B) -> Result<T>
->>>>>>> dca88c76
     where
         T: DeserializeOwned,
     {
