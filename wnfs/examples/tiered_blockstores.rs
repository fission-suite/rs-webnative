--- conflicted
+++ resolved
@@ -9,16 +9,11 @@
 use chrono::Utc;
 use libipld_core::cid::Cid;
 use rand::thread_rng;
-<<<<<<< HEAD
-use std::{borrow::Cow, rc::Rc};
+use std::rc::Rc;
 use wnfs::private::{
     forest::{hamt::HamtForest, traits::PrivateForest},
     PrivateDirectory, PrivateNode,
 };
-=======
-use std::rc::Rc;
-use wnfs::private::{PrivateDirectory, PrivateForest, PrivateNode};
->>>>>>> 25c52156
 use wnfs_common::{BlockStore, MemoryBlockStore};
 
 #[async_std::main]
@@ -48,53 +43,26 @@
     // on the path we may have already created before.
     let file = directory
         .open_file_mut(&file_path, true, Utc::now(), forest, &hot_store, rng)
-<<<<<<< HEAD
-        .await
-        .unwrap();
-=======
         .await?;
->>>>>>> 25c52156
 
     // `set_content` actually writes the data blocks to the blockstore in chunks,
     // so for this we provide the `cold_store`.
     file.set_content(Utc::now(), &video[..], forest, &cold_store, rng)
-<<<<<<< HEAD
-        .await
-        .unwrap();
-
-    // When storing the hierarchy data blocks, we use the `hot_store`:
-    let private_ref = directory.store(forest, &hot_store, rng).await.unwrap();
-=======
         .await?;
 
     // When storing the hierarchy data blocks, we use the `hot_store`:
     let access_key = directory.as_node().store(forest, &hot_store, rng).await?;
->>>>>>> 25c52156
 
     // Same thing for the forest. Doing this will give us a single root CID
     // for all of the data, but parts separated into `hot_store` and `cold_store`:
     let private_root_cid = hot_store.put_async_serializable(forest).await?;
 
     // We can now read out our data back:
-<<<<<<< HEAD
-    let forest = Rc::new(
-        HamtForest::load(&private_root_cid, &hot_store)
-            .await
-            .unwrap(),
-    );
+    let forest = HamtForest::load(&private_root_cid, &hot_store).await?;
 
-    let directory = PrivateNode::load(&private_ref, &forest, &hot_store, None)
-        .await
-        .unwrap()
-        .as_dir()
-        .unwrap();
-=======
-    let forest: Rc<PrivateForest> = Rc::new(hot_store.get_deserializable(&private_root_cid).await?);
-
-    let directory = PrivateNode::load(&access_key, &forest, &hot_store)
+    let directory = PrivateNode::load(&access_key, &forest, &hot_store, None)
         .await?
         .as_dir()?;
->>>>>>> 25c52156
 
     // Reading the file's data will fail when only provided the hot store:
     assert!(directory
