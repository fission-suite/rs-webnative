[package]
name = "wnfs"
version = "0.1.22"
description = "WebNative filesystem core implementation"
keywords = ["wnfs", "webnative", "ipfs", "decentralisation"]
categories = [
  "filesystem",
  "cryptography",
  "web-programming",
  "wasm",
]
license = "Apache-2.0"
readme = "README.md"
edition = "2021"
repository = "https://github.com/wnfs-wg/rs-wnfs/tree/main/wnfs"
homepage = "https://fission.codes"
authors = ["The Fission Authors"]

[dependencies]
aes-gcm = "0.10"
aes-kw = { version = "0.2", features = ["alloc"] }
anyhow = "1.0"
async-once-cell = "0.4"
async-recursion = "1.0"
async-stream = "0.3"
async-trait = "0.1"
bytes = "1.4.0"
chrono = { version = "0.4", default-features = false, features = ["clock", "std"] }
futures = "0.3"
libipld-core = { version = "0.16" }
multihash = "0.19"
once_cell = "1.16"
proptest = { version = "1.1", optional = true }
rand_core = "0.6"
semver = { version = "1.0", features = ["serde"] }
serde = { version = "1.0", features = ["rc"] }
serde_ipld_dagcbor = "0.3.0"
sha3 = "0.10"
skip_ratchet = { version = "0.2.1", features = ["serde"] }
thiserror = "1.0"
wnfs-common = { path = "../wnfs-common", version = "0.1.22" }
wnfs-hamt = { path = "../wnfs-hamt", version = "0.1.22" }
wnfs-nameaccumulator = { path = "../wnfs-nameaccumulator", version = "0.1.22" }

[dev-dependencies]
async-std = { version = "1.11", features = ["attributes"] }
env_logger = "0.10"
proptest = "1.1"
rand = "0.8"
<<<<<<< HEAD
rand_chacha = "0.3"
=======
rand_chacha = "0.3.1"
>>>>>>> 7026a379
rsa = "0.9"
sha2 = "0.10"
test-log = "0.2"
test-strategy = "0.3"
tiny-bip39 = "1.0"

[lib]
name = "wnfs"
path = "src/lib.rs"

[features]
default = []
wasm = []<|MERGE_RESOLUTION|>--- conflicted
+++ resolved
@@ -47,11 +47,7 @@
 env_logger = "0.10"
 proptest = "1.1"
 rand = "0.8"
-<<<<<<< HEAD
 rand_chacha = "0.3"
-=======
-rand_chacha = "0.3.1"
->>>>>>> 7026a379
 rsa = "0.9"
 sha2 = "0.10"
 test-log = "0.2"
